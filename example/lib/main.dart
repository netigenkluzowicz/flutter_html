--- conflicted
+++ resolved
@@ -29,18 +29,8 @@
   _MyHomePageState createState() => new _MyHomePageState();
 }
 
-<<<<<<< HEAD
-const htmlData = """
+const htmlData = r"""
 <p id='top'><a href='#bottom'>Scroll to bottom</a></p>
-<h1>Header 1</h1>
-<h2>Header 2</h2>
-<h3>Header 3</h3>
-<h4>Header 4</h4>
-<h5>Header 5</h5>
-<h6>Header 6</h6>
-<h3>Ruby Support:</h3>
-=======
-const htmlData = r"""
       <h1>Header 1</h1>
       <h2>Header 2</h2>
       <h3>Header 3</h3>
@@ -48,7 +38,6 @@
       <h5>Header 5</h5>
       <h6>Header 6</h6>
       <h3>Ruby Support:</h3>
->>>>>>> df53f43b
       <p>
         <ruby>
           漢<rt>かん</rt>
@@ -152,9 +141,6 @@
       <img alt='Empty source' src='' />
       <h3>Broken network image</h3>
       <img alt='Broken image' src='https://www.notgoogle.com/images/branding/googlelogo/2x/googlelogo_color_92x30dp.png' />
-<<<<<<< HEAD
-      <p id='bottom'><a href='#top'>Scroll to top</a></p>
-=======
       <h3>MathML Support:</h3>
       <math>
       <mrow>
@@ -249,7 +235,7 @@
       </math>
       <h3>Tex Support with the custom tex tag:</h3>
       <tex>i\hbar\frac{\partial}{\partial t}\Psi(\vec x,t) = -\frac{\hbar}{2m}\nabla^2\Psi(\vec x,t)+ V(\vec x)\Psi(\vec x,t)</tex>
->>>>>>> df53f43b
+      <p id='bottom'><a href='#top'>Scroll to top</a></p>
 """;
 
 class _MyHomePageState extends State<MyHomePage> {
