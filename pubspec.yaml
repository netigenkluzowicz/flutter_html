--- conflicted
+++ resolved
@@ -14,30 +14,7 @@
   # Plugin for parsing css
   csslib: '>=0.17.0 <1.0.0'
 
-<<<<<<< HEAD
   # Plugin for firstWhereOrNull extension on lists
-=======
-  # Plugins for rendering the <table> tag.
-  flutter_layout_grid: '>=1.0.1 <2.0.0'
-
-  # Plugins for rendering the <video> tag.
-  video_player: '>=2.1.1 <3.0.0'
-  chewie: '>=1.1.0 <2.0.0'
-
-  # Plugin for rendering the <iframe> tag.
-  webview_flutter: '>=2.0.4 <4.0.0'
-
-  # Plugins for rendering the <audio> tag.
-  chewie_audio: '>=1.2.0 <2.0.0'
-
-  # Plugins for rendering the <svg> tag.
-  flutter_svg: '>=1.0.0 <2.0.0'
-
-  # Plugin for rendering MathML
-  flutter_math_fork: '>=0.4.2+1 <1.0.0'
-
-  # plugin for firstWhereOrNull extension on lists
->>>>>>> 2f3acc0a
   collection: '>=1.15.0 <2.0.0'
 
   # plugin to convert integers to numerals
