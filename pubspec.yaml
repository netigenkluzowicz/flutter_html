name: flutter_html
description: A Flutter widget rendering static HTML and CSS as Flutter widgets.
version: 2.0.0-nullsafety.0
homepage: https://github.com/Sub6Resources/flutter_html

environment:
  sdk: '>=2.12.0 <3.0.0'
  flutter: '>=1.17.0'

dependencies:
  # Plugin for parsing html
  html: ^0.15.0

  # Plugins for parsing css
  csslib: ^0.17.0
<<<<<<< HEAD
  css_colors: ^1.0.2

  # Plugins for rendering the <table> tag.
  flutter_layout_grid: ^0.11.6
=======
  css_colors: ^1.1.0

  # Plugins for rendering the <table> tag.
  flutter_layout_grid: ^1.0.0-nullsafety.6
>>>>>>> 4688f1a9

  # Plugins for rendering the <video> tag.
  video_player: ^2.0.0
  chewie: ^1.0.0

  # Plugin for rendering the <iframe> tag.
  webview_flutter: ^2.0.1

  # Plugins for rendering the <audio> tag.
<<<<<<< HEAD
  chewie_audio: 
           git:
              url: https://github.com/nguyenxdat/chewie_audio.git
              ref: master
=======
  chewie_audio: ^1.2.0
>>>>>>> 4688f1a9

  # Plugins for rendering the <svg> tag.
  flutter_svg: ^0.21.0-nullsafety.0

  flutter:
    sdk: flutter

dev_dependencies:
  flutter_test:
    sdk: flutter

flutter:
<|MERGE_RESOLUTION|>--- conflicted
+++ resolved
@@ -13,17 +13,10 @@
 
   # Plugins for parsing css
   csslib: ^0.17.0
-<<<<<<< HEAD
-  css_colors: ^1.0.2
-
-  # Plugins for rendering the <table> tag.
-  flutter_layout_grid: ^0.11.6
-=======
   css_colors: ^1.1.0
 
   # Plugins for rendering the <table> tag.
   flutter_layout_grid: ^1.0.0-nullsafety.6
->>>>>>> 4688f1a9
 
   # Plugins for rendering the <video> tag.
   video_player: ^2.0.0
@@ -33,14 +26,7 @@
   webview_flutter: ^2.0.1
 
   # Plugins for rendering the <audio> tag.
-<<<<<<< HEAD
-  chewie_audio: 
-           git:
-              url: https://github.com/nguyenxdat/chewie_audio.git
-              ref: master
-=======
   chewie_audio: ^1.2.0
->>>>>>> 4688f1a9
 
   # Plugins for rendering the <svg> tag.
   flutter_svg: ^0.21.0-nullsafety.0
