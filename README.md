--- conflicted
+++ resolved
@@ -176,12 +176,8 @@
       //Optional parameters:
       padding: EdgeInsets.all(8.0),
       backgroundColor: Colors.white70,
-<<<<<<< HEAD
       defaultTextStyle: TextStyle(fontFamily: 'serif'),
-=======
-      defaultTextStyle: TextStyle(color: Colors.black),
       onLinkTap: (url) {
         // open url in a webview
       }
->>>>>>> 12bcf28c
     )