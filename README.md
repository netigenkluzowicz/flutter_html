# flutter_html
[![pub package](https://img.shields.io/pub/v/flutter_html.svg)](https://pub.dev/packages/flutter_html)
[![codecov](https://codecov.io/gh/Sub6Resources/flutter_html/branch/master/graph/badge.svg)](https://codecov.io/gh/Sub6Resources/flutter_html)
[![CircleCI](https://circleci.com/gh/Sub6Resources/flutter_html.svg?style=svg)](https://circleci.com/gh/Sub6Resources/flutter_html)
[![MIT License](https://img.shields.io/badge/license-MIT-blue.svg?style=flat)](https://github.com/Sub6Resources/flutter_html/blob/master/LICENSE)

A Flutter widget for rendering HTML and CSS as Flutter widgets.

<table>
  <tr>
    <td align="center">Screenshot 1</td>
    <td align="center">Screenshot 2</td>
    <td align="center">Screenshot 3</td>
  </tr>
  <tr>
    <td><img alt="A Screenshot of flutter_html" src="https://raw.githubusercontent.com/Sub6Resources/flutter_html/master/.github/flutter_html_screenshot.png" width="250"/></td>
    <td><img alt="Another Screenshot of flutter_html" src="https://raw.githubusercontent.com/Sub6Resources/flutter_html/master/.github/flutter_html_screenshot2.png" width="250"/></td>
    <td><img alt="Yet another Screenshot of flutter_html" src="https://raw.githubusercontent.com/Sub6Resources/flutter_html/master/.github/flutter_html_screenshot3.png" width="250"/></td>
  </tr>
 </table>

## Table of Contents:

- [Installing](#installing)

- [Currently Supported HTML Tags](#currently-supported-html-tags)

- [Currently Supported CSS Attributes](#currently-supported-css-attributes)

- [Currently Supported Inline CSS Attributes](#currently-supported-inline-css-attributes)

- [Why flutter_html?](#why-this-package)

- [API Reference](#api-reference)

  - [Constructors](#constructors)
  
    - [Selectable Text](#selectable-text) 

  - [Parameters Table](#parameters)
  
  - [Getters](#getters)

  - [Data](#data)
    
  - [Document](#document)

  - [onLinkTap](#onlinktap)

  - [customRender](#customrender)

  - [onImageError](#onimageerror)
  
  - [onMathError](#onmatherror)

  - [onImageTap](#onimagetap)

  - [tagsList](#tagslist)

  - [style](#style)

  - [navigationDelegateForIframe](#navigationdelegateforiframe)

  - [customImageRender](#customimagerender)
  
    - [typedef ImageSourceMatcher (with examples)](#typedef-imagesourcematcher)
    
    - [typedef ImageRender (with examples)](#typedef-imagerender)
    
    - [Extended examples](#example-usages---customimagerender)
    
- [Rendering Reference](#rendering-reference)

  - [Image](#image)
  
  - [Iframe](#iframe)
  
  - [Audio](#audio)
  
  - [Video](#video)
  
  - [SVG](#svg)
  
  - [MathML](#mathml)
  
  - [Tex](#tex)
  
  - [Table](#table)
  
- [Notes](#notes)

- [Migration Guide](#migration-guides)

- [Contribution Guide](#contribution-guide)

## Installing:

Add the following to your `pubspec.yaml` file:

    dependencies:
      flutter_html: ^2.2.1

## Currently Supported HTML Tags:
|            |           |       |             |         |         |       |      |        |        |        |
|------------|-----------|-------|-------------|---------|---------|-------|------|--------|--------|--------|
|`a`         | `abbr`    | `acronym`| `address`   | `article`| `aside` | `audio`| `b`  | `bdi`  | `bdo`  | `big`  |
|`blockquote`| `body`    | `br`  | `caption`   | `cite`  | `code`  | `data`| `dd` | `del`  | `details`  | `dfn`  |
| `div` | `dl`        | `dt`      | `em`  | `figcaption`| `figure`| `footer`| `font` | `h1`  | `h2` | `h3`   |
| `h4` | `h5` |`h6`        | `header`  | `hr`  | `i`         | `iframe`| `img`   | `ins` | `kbd`| `li`   |
| `main` | `mark` | `nav`       | `noscript`|`ol`   | `p`         | `pre`   | `q`     | `rp`  | `rt` | `ruby` |
| `s` | `samp` | `section`   | `small`   | `span`| `strike`    | `strong`| `sub`   | `sup` | `summary` | `svg`|
| `table` | `tbody` | `td` | `template` | `tfoot`   | `th`  | `thead`     |`time`   | `tr`    | `tt`  | `u`  |
| `ul` | `var` | `video` |  `math`:  |  `mrow`  |  `msup`    | `msub`  |  `mover`   | `munder`  | `msubsup`  | `moverunder` |
| `mfrac` | `mlongdiv` | `msqrt` |  `mroot`  |  `mi`  |  `mn`    | `mo`  |  |   |   |    | 

 
## Currently Supported CSS Attributes:
|                  |        |            |          |              |                        |            |
|------------------|--------|------------|----------|--------------|------------------------|------------|
|`background-color`| `color`| `direction`| `display`| `font-family`| `font-feature-settings`| `font-size`|
|`font-style`      | `font-weight`| `height`   | `letter-spacing`| `line-height`| `list-style-type`      | `list-style-position`|
|`padding`         | `margin`| `text-align`| `text-decoration`| `text-decoration-color`| `text-decoration-style`| `text-decoration-thickness`|
|`text-shadow`     | `vertical-align`| `white-space`| `width`  | `word-spacing`|                        |            |

## Currently Supported Inline CSS Attributes:
|                  |        |            |          |              |                        |            |
|------------------|--------|------------|----------|--------------|------------------------|------------|
|`background-color`| `border` (including specific directions) | `color`| `direction`| `display`| `font-family`| `font-feature-settings` |
| `font-size`|`font-style`      | `font-weight`| `line-height` | `list-style-type`  | `list-style-position`|`padding`  (including specific directions)   |
| `margin` (including specific directions) | `text-align`| `text-decoration`| `text-decoration-color`| `text-decoration-style`| `text-shadow` | |

Don't see a tag or attribute you need? File a feature request or contribute to the project!

## Why this package?

This package is designed with simplicity in mind. Originally created to allow basic rendering of HTML content into the Flutter widget tree,
this project has expanded to include support for basic styling as well! 
If you need something more robust and customizable, the package also provides a number of optional custom APIs for extremely granular control over widget rendering!

## API Reference:

For the full API reference, see [here](https://pub.dev/documentation/flutter_html/latest/).

For a full example, see [here](https://github.com/Sub6Resources/flutter_html/tree/master/example).

Below, you will find brief descriptions of the parameters the`Html` widget accepts and some code snippets to help you use this package.

### Constructors:

The package currently has two different constructors - `Html()` and `Html.fromDom()`. 

The `Html()` constructor is for those who would like to directly pass HTML from the source to the package to be rendered. 

If you would like to modify or sanitize the HTML before rendering it, then `Html.fromDom()` is for you - you can convert the HTML string to a `Document` and use its methods to modify the HTML as you wish. Then, you can directly pass the modified `Document` to the package. This eliminates the need to parse the modified `Document` back to a string, pass to `Html()`, and convert back to a `Document`, thus cutting down on load times.

#### Selectable Text

The package also has two constructors for selectable text support - `SelectableHtml()` and `SelectableHtml.fromDom()`.

The difference between the two is the same as noted above.

Please note: Due to Flutter [#38474](https://github.com/flutter/flutter/issues/38474), selectable text support is significantly watered down compared to the standard non-selectable version of the widget. The changes are as follows:

1. The list of tags that can be rendered is significantly reduced. Key omissions include no support for images/video/audio, table, and ul/ol.

2. No support for `customRender`, `customImageRender`, `onImageError`, `onImageTap`, `onMathError`, and `navigationDelegateForIframe`. (Support for `customRender` may be added in the future).

3. Styling support is significantly reduced. Only text-related styling works (e.g. bold or italic), while container related styling (e.g. borders or padding/margin) do not work.

Once the above issue is resolved, the aforementioned compromises will go away. Currently the `SelectableText.rich()` constructor does not support `WidgetSpan`s, resulting in the feature losses above.

### Parameters: 

|  Parameters  |   Description   |
|--------------|-----------------|
| `data` | The HTML data passed to the `Html` widget. This is required and cannot be null when using `Html()`. |
| `document` | The DOM document passed to the `Html` widget. This is required and cannot be null when using `Html.fromDom()`. |
| `onLinkTap` | A function that defines what the widget should do when a link is tapped. The function exposes the `src` of the link as a `String` to use in your implementation. |
| `customRender` | A powerful API that allows you to customize everything when rendering a specific HTML tag. |
| `onImageError` | A function that defines what the widget should do when an image fails to load. The function exposes the exception `Object` and `StackTrace` to use in your implementation. |
| `onMathError` | A function that defines what the widget should do when a math fails to render. The function exposes the parsed Tex `String`, as well as the error and error with type from `flutter_math` as a `String`. |
| `shrinkWrap` | A `bool` used while rendering different widgets to specify whether they should be shrink-wrapped or not, like `ContainerSpan` |
| `onImageTap` | A function that defines what the widget should do when an image is tapped. The function exposes the `src` of the image as a `String` to use in your implementation. |
| `tagsList` | A list of elements the `Html` widget should render. The list should contain the tags of the HTML elements you wish to include.  |
| `style` | A powerful API that allows you to customize the style that should be used when rendering a specific HTMl tag. |
| `navigationDelegateForIframe` | Allows you to set the `NavigationDelegate` for the `WebView`s of all the iframes rendered by the `Html` widget. |
| `customImageRender` | A powerful API that allows you to fully customize how images are loaded. |
| `selectionControls` |  A custom text selection controls that allow you to override default toolbar and build toolbar with custom text selection options. See an [example](https://github.com/justinmc/flutter-text-selection-menu-examples/blob/master/lib/custom_menu_page.dart). |

### Getters:

1. `Html.tags`. This provides a list of all the tags the package renders. The main use case is to assist in excluding elements using `tagsList`. See an [example](#example-usage---tagslist---excluding-tags) below.

2. `SelectableHtml.tags`. This provides a list of all the tags that can be rendered in selectable mode.

### Data:

The HTML data passed to the `Html` widget as a `String`. This is required and cannot be null when using `Html`.
Any HTML tags in the `String` that are not supported by the package will not be rendered.

#### Example Usage - Data: 

```dart
Widget html = Html(
  data: """<div>
        <h1>Demo Page</h1>
        <p>This is a fantastic product that you should buy!</p>
        <h3>Features</h3>
        <ul>
          <li>It actually works</li>
          <li>It exists</li>
          <li>It doesn't cost much!</li>
        </ul>
        <!--You can pretty much put any html in here!-->
      </div>""",
);
```

### Document:

The DOM document passed to the `Html` widget as a `Document`. This is required and cannot be null when using `Html.fromDom()`.
Any HTML tags in the document that are not supported by the package will not be rendered.
Using the `Html.fromDom()` constructor can be useful when you would like to sanitize the HTML string yourself before passing it to the package.

#### Example Usage - Document: 

```dart 
import 'package:html/parser.dart' as htmlparser;
import 'package:html/dom.dart' as dom;
...
String htmlData = """<div>
  <h1>Demo Page</h1>
  <p>This is a fantastic product that you should buy!</p>
  <h3>Features</h3>
  <ul>
    <li>It actually works</li>
    <li>It exists</li>
    <li>It doesn't cost much!</li>
  </ul>
  <!--You can pretty much put any html in here!-->
</div>""";
dom.Document document = htmlparser.parse(htmlData);
/// sanitize or query document here
Widget html = Html(
  document: document,
);
```

### onLinkTap:

A function that defines what the widget should do when a link is tapped.

#### Example Usage - onLinkTap:

```dart
Widget html = Html(
  data: """<p>
   Linking to <a href='https://github.com'>websites</a> has never been easier.
  </p>""",
  onLinkTap: (String? url, RenderContext context, Map<String, String> attributes, dom.Element? element) {
    //open URL in webview, or launch URL in browser, or any other logic here
  }
);
```

Inner links (such as `<a href="#top">Back to the top</a>` will work out of the box by scrolling the viewport, as long as your `Html` widget is wrapped in a scroll container such as a `SingleChildScrollView`.

### customRender:

A powerful API that allows you to customize everything when rendering a specific HTML tag. This means you can change the default behaviour or add support for HTML elements that aren't supported natively. You can also make up your own custom tags in your HTML!

`customRender` accepts a `Map<CustomRenderMatcher, CustomRender>`. 

`CustomRenderMatcher` is a function that requires a `bool` to be returned. It exposes the `RenderContext` which provides `BuildContext` and access to the HTML tree.

The `CustomRender` class has two constructors: `CustomRender.widget()` and `CustomRender.inlineSpan()`. Both require a `<Widget/InlineSpan> Function(RenderContext, Function())`. The `Function()` argument is a function that will provide you with the element's children when needed.

To use this API, create a matching function and an instance of `CustomRender`. 

Note: If you add any custom tags, you must add these tags to the [`tagsList`](#tagslist) parameter, otherwise they will not be rendered. See below for an example.

#### Example Usages - customRender:
1. Simple example - rendering custom HTML tags

```dart
Widget html = Html(
  data: """
  <h3>Display bird element and flutter element <bird></bird></h3>
  <flutter></flutter>
  <flutter horizontal></flutter>
  """,
  customRender: {
<<<<<<< HEAD
      birdMatcher(): CustomRender.inlineSpan(inlineSpan: (context, buildChildren) => TextSpan(text: "🐦")),
      flutterMatcher(): CustomRender.widget(widget: (context, buildChildren) => FlutterLogo(
        style: (context.tree.element!.attributes['horizontal'] != null)
            ? FlutterLogoStyle.horizontal
            : FlutterLogoStyle.markOnly,
        textColor: context.style.color!,
        size: context.style.fontSize!.size! * 5,
      )),
=======
      "bird": (RenderContext context, Widget child) {
        return TextSpan(text: "🐦");
      },
      "flutter": (RenderContext context, Widget child) {
        return FlutterLogo(
          style: (context.tree.element!.attributes['horizontal'] != null)
              ? FlutterLogoStyle.horizontal
              : FlutterLogoStyle.markOnly,
          textColor: context.style.color!,
          size: context.style.fontSize!.size! * 5,
        );
      },
>>>>>>> 6de34b92
    },
  tagsList: Html.tags..addAll(["bird", "flutter"]),
);

CustomRenderMatcher birdMatcher() => (context) => context.tree.element?.localName == 'bird';

CustomRenderMatcher flutterMatcher() => (context) => context.tree.element?.localName == 'flutter';
```

2. Complex example - wrapping the default widget with your own, in this case placing a horizontal scroll around a (potentially too wide) table.

<details><summary>View code</summary>

```dart
Widget html = Html(
  data: """
  <table style="width:100%">
    <caption>Monthly savings</caption>
    <tr> <th>January</th> <th>February</th> <th>March</th> <th>April</th> <th>May</th> <th>June</th> <th>July</th> <th>August</th> <th>September</th> <th>October</th> <th>November</th> <th>December</th> </tr>
    <tr> <td>\$100</td> <td>\$50</td> <td>\$80</td> <td>\$60</td> <td>\$90</td> <td>\$140</td> <td>\$110</td> <td>\$80</td> <td>\$90</td> <td>\$60</td> <td>\$40</td> <td>\$70</td> </tr>
    <tr> <td>\90</td> <td>\$60</td> <td>\$80</td> <td>\$80</td> <td>\$100</td> <td>\$160</td> <td>\$150</td> <td>\$110</td> <td>\$100</td> <td>\$60</td> <td>\$30</td> <td>\$80</td> </tr>
  </table>
  """,
  customRender: {
    tableMatcher(): CustomRender.widget(widget: (context, child) {
      return SingleChildScrollView(
        scrollDirection: Axis.horizontal,
        child: (context.tree as TableLayoutElement).toWidget(context),
      );
    }),
  },
);

CustomRenderMatcher tableMatcher() => (context) => context.tree.element?.localName == "table" ?? false;
```

</details>

3. Complex example - rendering an `iframe` differently based on whether it is an embedded youtube video or some other embedded content.

<details><summary>View code</summary>

```dart
Widget html = Html(
   data: """
   <h3>Google iframe:</h3>
   <iframe src="https://google.com"></iframe>
   <h3>YouTube iframe:</h3>
   <iframe src="https://www.youtube.com/embed/tgbNymZ7vqY"></iframe>
   """,
   customRender: {
      iframeYT(): CustomRender.widget(widget: (context, buildChildren) {
        double? width = double.tryParse(context.tree.attributes['width'] ?? "");
        double? height = double.tryParse(context.tree.attributes['height'] ?? "");
        return Container(
          width: width ?? (height ?? 150) * 2,
          height: height ?? (width ?? 300) / 2,
          child: WebView(
            initialUrl: context.tree.attributes['src']!,
            javascriptMode: JavascriptMode.unrestricted,
            navigationDelegate: (NavigationRequest request) async {
              //no need to load any url besides the embedded youtube url when displaying embedded youtube, so prevent url loading
              if (!request.url.contains("youtube.com/embed")) {
                return NavigationDecision.prevent;
              } else {
                return NavigationDecision.navigate;
              }
            },
          ),
        );
      }),
      iframeOther(): CustomRender.widget(widget: (context, buildChildren) {
        double? width = double.tryParse(context.tree.attributes['width'] ?? "");
        double? height = double.tryParse(context.tree.attributes['height'] ?? "");
        return Container(
          width: width ?? (height ?? 150) * 2,
          height: height ?? (width ?? 300) / 2,
          child: WebView(
            initialUrl: context.tree.attributes['src'],
            javascriptMode: JavascriptMode.unrestricted,
            //on other iframe content scrolling might be necessary, so use VerticalDragGestureRecognizer
            gestureRecognizers: [
              Factory(() => VerticalDragGestureRecognizer())
            ].toSet(),
          ),
        );
      }),
      iframeNull(): CustomRender.widget(widget: (context, buildChildren) => Container(height: 0, width: 0)),
   }
 );

CustomRenderMatcher iframeYT() => (context) => context.tree.element?.attributes['src']?.contains("youtube.com/embed") ?? false;

CustomRenderMatcher iframeOther() => (context) => !(context.tree.element?.attributes['src']?.contains("youtube.com/embed") 
  ?? context.tree.element?.attributes['src'] == null);

CustomRenderMatcher iframeNull() => (context) => context.tree.element?.attributes['src'] == null;
```
</details>

More example usages and in-depth details available [here](https://github.com/Sub6Resources/flutter_html/wiki/All-About-customRender).

### onImageError:

A function that defines what the widget should do when an image fails to load. The function exposes the exception `Object` and `StackTrace` to use in your implementation.

#### Example Usage - onImageError:

```dart
Widget html = Html(
  data: """<img alt='Alt Text of an intentionally broken image' src='https://www.google.com/images/branding/googlelogo/2x/googlelogo_color_92x30d'/>""",
  onImageError: (Exception exception, StackTrace stackTrace) {
    FirebaseCrashlytics.instance.recordError(exception, stackTrace);
  },
);
```

### onMathError:

A function that defines what the widget should do when a math fails to render. The function exposes the parsed Tex `String`, as well as the error and error with type from `flutter_math` as a `String`.

#### Example Usage - onMathError:

```dart
Widget html = Html(
  data: """<!-- Some MathML string that fails to parse -->""",
  onMathError: (String parsedTex, String error, String errorWithType) {
    //your logic here. A Widget must be returned from this function:
    return Text(error);
    //you can also try and fix the parsing yourself:
    return Math.tex(correctedParsedTex);
  },
);
```

### onImageTap:

A function that defines what the widget should do when an image is tapped.

#### Example Usage - onImageTap:

```dart
Widget html = Html(
  data: """<img alt='Google' src='https://www.google.com/images/branding/googlelogo/2x/googlelogo_color_92x30dp.png' />""",
  onImageTap: (String? url, RenderContext context, Map<String, String> attributes, dom.Element? element) {
    //open image in webview, or launch image in browser, or any other logic here
  }
);
```

### tagsList:

A list of elements the `Html` widget should render. The list should contain the tags of the HTML elements you wish to whitelist.

#### Example Usage - tagsList - Excluding Tags:
You may have instances where you can choose between two different types of HTML tags to display the same content. In the example below, the `<video>` and `<iframe>` elements are going to display the same content.

The `tagsList` parameter allows you to change which element is rendered. Iframes can be advantageous because they allow parallel loading - Flutter just has to wait for the webview to be initialized before rendering the page, possibly cutting down on load time. Video can be advantageous because it provides a 100% native experience with Flutter widgets, but it may take more time to render the page. You may know that Flutter webview is a little janky in its current state on Android, so using `tagsList` and a simple condition, you can get the best of both worlds - choose the video widget to render on Android and the iframe webview to render on iOS.

```dart
Widget html = Html(
  data: """
  <video controls>
    <source src="https://www.w3schools.com/html/mov_bbb.mp4" />
  </video>
  <iframe src="https://www.w3schools.com/html/mov_bbb.mp4"></iframe>""",
  tagsList: Html.tags..remove(Platform.isAndroid ? "iframe" : "video")
);
```

`Html.tags` provides easy access to a list of all the tags the package can render, and you can remove specific tags from this list to blacklist them.

#### Example Usage - tagsList - Allowing Tags:
You may also have instances where you would only like the package to render a handful of html tags. You can do that like so:
```dart
Widget html = Html(
  data: """
    <p>Render this item</p>
    <span>Do not render this item or any other item</span>
    <img src='https://flutter.dev/images/flutter-mono-81x100.png'/>
  """,
  tagsList: ['p']
);
```

Here, the package will only ever render `<p>` and ignore all other tags.

### style:

A powerful API that allows you to customize the style that should be used when rendering a specific HTMl tag.

`style` accepts a `Map<String, Style>`. The `Style` type is a class that allows you to set all the CSS styling the package currently supports. See [here](https://pub.dev/documentation/flutter_html/latest/style/Style-class.html) for the full list.

To use this API, set the key as the tag of the HTML element you wish to provide a custom implementation for, and set the value to be a `Style` with your customizations.

#### Example Usage - style:

```dart
Widget html = Html(
  data: """
    <h1>Table support:</h1>
    <table>
    <colgroup>
    <col width="50%" />
    <col span="2" width="25%" />
    </colgroup>
    <thead>
    <tr><th>One</th><th>Two</th><th>Three</th></tr>
    </thead>
    <tbody>
    <tr>
    <td rowspan='2'>Rowspan\nRowspan\nRowspan\nRowspan\nRowspan\nRowspan\nRowspan\nRowspan\nRowspan\nRowspan</td><td>Data</td><td>Data</td>
    </tr>
    <tr>
    <td colspan="2"><img alt='Google' src='https://www.google.com/images/branding/googlelogo/2x/googlelogo_color_92x30dp.png' /></td>
    </tr>
    </tbody>
    <tfoot>
    <tr><td>fData</td><td>fData</td><td>fData</td></tr>
    </tfoot>
    </table>""",
  style: {
    // tables will have the below background color
    "table": Style(
      backgroundColor: Color.fromARGB(0x50, 0xee, 0xee, 0xee),
    ),
    // some other granular customizations are also possible
    "tr": Style(
      border: Border(bottom: BorderSide(color: Colors.grey)),
    ),
    "th": Style(
      padding: EdgeInsets.all(6),
      backgroundColor: Colors.grey,
    ),
    "td": Style(
      padding: EdgeInsets.all(6),
      alignment: Alignment.topLeft,
    ),
    // text that renders h1 elements will be red
    "h1": Style(color: Colors.red),
  }
);
```

More examples and in-depth details available [here](https://github.com/Sub6Resources/flutter_html/wiki/Style).

### navigationDelegateForIframe:

Allows you to set the `NavigationDelegate` for the `WebView`s of all the iframes rendered by the `Html` widget. You can block or allow the loading of certain URLs with the `NavigationDelegate`.

#### Example Usage - navigationDelegateForIframe:

```dart
Widget html = Html(
  data: """
   <h3>YouTube iframe:</h3>
   <iframe src="https://google.com"></iframe>
   <h3>Google iframe:</h3>
   <iframe src="https://www.youtube.com/embed/tgbNymZ7vqY"></iframe>
   """,
  navigationDelegateForIframe: (NavigationRequest request) {
    if (request.url.contains("google.com/images")) {
      return NavigationDecision.prevent;
    } else {
      return NavigationDecision.navigate;
    }
  },
);
```

### customImageRender:

A powerful API that allows you to customize what the `Html` widget does when rendering an image, down to the most minute detail.

`customImageRender` accepts a `Map<ImageSourceMatcher, ImageRender>`. `ImageSourceMatcher` provides the matching function, while `ImageRender` provides the widget to be rendered.

The default image renders are:

```dart
final Map<ImageSourceMatcher, ImageRender> defaultImageRenders = {
  base64UriMatcher(): base64ImageRender(),
  assetUriMatcher(): assetImageRender(),
  networkSourceMatcher(extension: "svg"): svgNetworkImageRender(),
  networkSourceMatcher(): networkImageRender(),
};
```

See [the source code](https://github.com/Sub6Resources/flutter_html/blob/master/lib/image_render.dart) for details on how these are implemented.

When setting `customImageRenders`, the package will prioritize the custom renders first, while the default ones are used as a fallback.

Note: Order is very important when you set `customImageRenders`. The more specific your `ImageSourceMatcher`, the higher up in the `customImageRender` list it should be.

#### typedef ImageSourceMatcher

This is type defined as a function that passes the attributes as a `Map<String, String>` and the DOM element as `dom.Element`. This type is used to define how an image should be matched i.e. whether the package should override the default rendering method and instead use your custom implementation.

A typical usage would look something like this:

```dart
ImageSourceMatcher base64UriMatcher() => (attributes, element) =>
    attributes["src"] != null &&
    attributes["src"]!.startsWith("data:image") &&
    attributes["src"]!.contains("base64,");
```

In the above example, the matcher checks whether the image's `src` either starts with "data:image" or contains "base64,", since these indicate an image in base64 format.

You can also declare your own variables in the function itself, which would look like this:

```dart
ImageSourceMatcher networkSourceMatcher({
/// all three are optional, you don't need to have these in the function
  List<String> schemas: const ["https", "http"],
  List<String> domains: const ["your domain 1", "your domain 2"],
  String extension: "your extension",
}) =>
    (attributes, element) {
      final src = Uri.parse(attributes["src"] ?? "about:blank");
      return schemas.contains(src.scheme) &&
          domains.contains(src.host) &&
          src.path.endsWith(".$extension");
    };
```

In the above example, the possible schemas are checked against the scheme of the `src`, and optionally the domains and extensions are also checked. This implementation allows for extremely granular control over what images are matched, and could even be changed on the fly with a variable.

#### typedef ImageRender

This is a type defined as a function that passes the attributes of the image as a `Map<String, String>`, the current [`RenderContext`](https://github.com/Sub6Resources/flutter_html/wiki/All-About-customRender#rendercontext-context), and the DOM element as `dom.Element`. This type is used to define the widget that should be rendered when used in conjunction with an `ImageSourceMatcher`.

A typical usage might look like this:

```dart
ImageRender base64ImageRender() => (context, attributes, element) {
      final decodedImage = base64.decode(attributes["src"] != null ?
          attributes["src"].split("base64,")[1].trim() : "about:blank");
      return Image.memory(
        decodedImage,
      );
    };
```

The above example should be used with the `base64UriMatcher()` in the examples for `ImageSourceMatcher`.

Just like functions for `ImageSourceMatcher`, you can declare your own variables in the function itself:

```dart
ImageRender networkImageRender({
  Map<String, String> headers,
  double width,
  double height,
  Widget Function(String) altWidget,
}) =>
    (context, attributes, element) {
      return Image.network(
        attributes["src"] ?? "about:blank",
        headers: headers,
        width: width,
        height: height,
        frameBuilder: (ctx, child, frame, _) {
          if (frame == null) {
            return altWidget.call(attributes["alt"]) ??
                Text(attributes["alt"] ?? "",
                    style: context.style.generateTextStyle());
          }
          return child;
        },
      );
    };
```

Implementing these variables allows you to customize every last detail of how the widget is rendered.

#### Example Usages - customImageRender:

`customImageRender` can be used in two different ways:

1. Overriding a default render:
```dart
Widget html = Html(
  data: """
  <img alt='Flutter' src='https://flutter.dev/assets/flutter-lockup-1caf6476beed76adec3c477586da54de6b552b2f42108ec5bc68dc63bae2df75.png' /><br />
  <img alt='Google' src='https://www.google.com/images/branding/googlelogo/2x/googlelogo_color_92x30dp.png' /><br />
  """,
  customImageRenders: {
    networkSourceMatcher(domains: ["flutter.dev"]):
        (context, attributes, element) {
      return FlutterLogo(size: 36);
    },
    networkSourceMatcher(): networkImageRender(
      headers: {"Custom-Header": "some-value"},
      altWidget: (alt) => Text(alt ?? ""),
      loadingWidget: () => Text("Loading..."),
    ),
            (attr, _) => attr["src"] != null && attr["src"]!.startsWith("/wiki"):
    networkImageRender(
            mapUrl: (url) => "https://upload.wikimedia.org" + url),
  },
);
```

Above, there are three custom `networkSourceMatcher`s, which will be applied - in order - before the default implementations. 

When an image with URL `flutter.dev` is detected, rather than displaying the image, the render will display the flutter logo. If the image is any other image, it keeps the default widget, but just sets the headers and the alt text in case that image happens to be broken. The final render handles relative paths by rewriting them, specifically prefixing them with a base url. Note that the customizations of the previous custom renders do not apply. For example, the headers that the second render would apply are not applied in this third render.  

2. Creating your own renders:
```dart
ImageSourceMatcher classAndIdMatcher({String classToMatch, String idToMatch}) => (attributes, element) =>
    attributes["class"] != null && attributes["id"] != null &&
    (attributes["class"]!.contains(classToMatch) ||
    attributes["id"]!.contains(idToMatch));

ImageRender classAndIdRender({String classToMatch, String idToMatch}) => (context, attributes, element) {
  if (attributes["class"] != null && attributes["class"]!.contains(classToMatch)) {
    return Image.asset(attributes["src"] ?? "about:blank");
  } else {
    return Image.network(
      attributes["src"] ?? "about:blank",
      semanticLabel: attributes["longdesc"] ?? "",
      width: attributes["width"],
      height: attributes["height"],
      color: context.style.color,
      frameBuilder: (ctx, child, frame, _) {
          if (frame == null) {
            return Text(attributes["alt"] ?? "", style: context.style.generateTextStyle());
          }
          return child;
        },
    ); 
  }
};

Widget html = Html(
  data: """
  <img alt='alt text' class='class1-class2' src='assets/flutter.png' /><br />
  <img alt='alt text 2' id='imageId' src='https://www.google.com/images/branding/googlelogo/2x/googlelogo_color_92x30dp.png' /><br />
  """,
  customImageRenders: {
    classAndIdMatcher(classToMatch: "class1", idToMatch: "imageId"): classAndIdRender(classToMatch: "class1", idToMatch: "imageId")
  },
);
```

The above example has a matcher that checks for either a class or an id, and then returns two different widgets based on whether a class was matched or an id was matched. 

The sky is the limit when using the custom image renders. You can make it as granular as you want, or as all-encompassing as you want, and you have full control of everything. Plus you get the package's style parsing to use in your custom widgets, so your code looks neat and readable!

## Rendering Reference

This section will describe how certain HTML elements are rendered by this package, so you can evaluate how your HTML will be rendered and structure it accordingly.

### Image

This package currently has support for base64 images, asset images, network SVGs inside an `<img>`, and network images.

The package uses the `src` of the image to determine which of the above types to render. The order is as follows:
1. If the `src` is null, render the alt text of the image, if any.
2. If the `src` starts with "data:image" and contains "base64," (this indicates the image data is indeed base64), render an `Image.memory` from the base64 data.
3. If the `src` starts with "asset:", render an `Image.asset` from the path in the `src`.
4. If the `src` ends with ".svg", render a `SvgPicture.network` (from the [`flutter_svg`](https://pub.dev/packages/flutter_svg) package)
5. Otherwise, just render an `Image.network`.

If the rendering of any of the above fails, the package will fall back to rendering the alt text of the image, if any.

Currently the package only considers the width, height, src, and alt text while rendering an image.

Note that there currently is no support for SVGs either in base64 format or asset format.

### Iframe

This package renders iframes using the [`webview_flutter`](https://pub.dev/packages/webview_flutter) plugin. 

When rendering iframes, the package considers the width, height, and sandbox attributes. 

Sandbox controls the JavaScript mode of the webview - a value of `null` or `allow-scripts` will set `javascriptMode: JavascriptMode.unrestricted`, otherwise it will set `javascriptMode: JavascriptMode.disabled`.

You can set the `navigationDelegate` of the webview with the `navigationDelegateForIframe` property - see [here](#navigationdelegateforiframe) for more details. 

### Audio

This package renders audio elements using the [`chewie_audio`](https://pub.dev/packages/chewie_audio) plugin.

The package considers the attributes `controls`, `loop`, `src`, `autoplay`, `width`, and `muted` when rendering the audio widget.

### Video

This package renders video elements using the [`chewie`](https://pub.dev/packages/chewie) plugin. 

The package considers the attributes `controls`, `loop`, `src`, `autoplay`, `poster`, `width`, `height`, and `muted` when rendering the video widget.

### SVG

This package renders svg elements using the [`flutter_svg`](https://pub.dev/packages/flutter_svg) plugin.

When rendering SVGs, the package takes the SVG data within the `<svg>` tag and passes it to `flutter_svg`. The `width` and `height` attributes are considered while rendering, if given.

### MathML

This package renders MathML elements using the [`flutter_math`](https://pub.dev/packages/flutter_math) plugin.

When rendering MathML, the package takes the MathML data within the `<math>` tag and tries to parse it to Tex. Then, it will pass the parsed string to `flutter_math`.

Because this package is parsing MathML to Tex, it may not support some functionalities. The current list of supported tags can be found [above](#currently-supported-html-tags), but some of these only have partial support at the moment.

If the parsing errors, you can use the [onMathError](#onmatherror) API to catch the error and potentially fix it on your end - you can analyze the error and the parsed string, and finally return a new instance of `Math.tex()` with the corrected Tex string.

If you'd like to see more MathML features, feel free to create a PR or file a feature request!

### Tex

If you have a Tex string you'd like to render inside your HTML you can do that using the same [`flutter_math`](https://pub.dev/packages/flutter_math) plugin.

Use a custom tag inside your HTML (an example could be `<tex>`), and place your **raw** Tex string inside.
 
Then, use the `customRender` parameter to add the widget to render Tex. It could look like this:

```dart
Widget htmlWidget = Html(
  data: r"""<tex>i\hbar\frac{\partial}{\partial t}\Psi(\vec x,t) = -\frac{\hbar}{2m}\nabla^2\Psi(\vec x,t)+ V(\vec x)\Psi(\vec x,t)</tex>""",
  customRender: {
<<<<<<< HEAD
    texMatcher(): CustomRender.widget(widget: (context, buildChildren) => Math.tex(
      context.tree.element?.innerHtml ?? '',
      mathStyle: MathStyle.display,
      textStyle: context.style.generateTextStyle(),
=======
    "tex": (RenderContext context, _) => Math.tex(
      context.tree.element!.text,
>>>>>>> 6de34b92
      onErrorFallback: (FlutterMathException e) {
        if (context.parser.onMathError != null) {
          return context.parser.onMathError!.call(context.tree.element?.innerHtml ?? '', e.message, e.messageWithType);
        } else {
          return Text(e.message);
        }
      },
<<<<<<< HEAD
    )),
  }
=======
    ),
  },
  tagsList: Html.tags..add('tex'),
>>>>>>> 6de34b92
);

CustomRenderMatcher texMatcher() => (context) => context.tree.element?.localName == 'tex';
```

### Table

This package renders table elements using the [`flutter_layout_grid`](https://pub.dev/packages/flutter_layout_grid) plugin.

When rendering table elements, the package tries to calculate the best fit for each element and size its cell accordingly. `Rowspan`s and `colspan`s are considered in this process, so cells that span across multiple rows and columns are rendered as expected. Heights are determined intrinsically to maintain an optimal aspect ratio for the cell.

## Notes

1. If you'd like to use this widget inside of a `Row()`, make sure to set `shrinkWrap: true` and place your widget inside expanded:

```dart
Widget row = Row(
   children: [
	Expanded(
	    child: Html(
          shrinkWrap: true,
          //other params
        )
	),
	//whatever other widgets
   ]
);
```

## Migration Guides
- For Version 1.0 - [Guide](https://github.com/Sub6Resources/flutter_html/wiki/1.0.0-Migration-Guide)

## Contribution Guide
> Coming soon!
>
> Meanwhile, PRs are always welcome<|MERGE_RESOLUTION|>--- conflicted
+++ resolved
@@ -269,13 +269,13 @@
 
 A powerful API that allows you to customize everything when rendering a specific HTML tag. This means you can change the default behaviour or add support for HTML elements that aren't supported natively. You can also make up your own custom tags in your HTML!
 
-`customRender` accepts a `Map<CustomRenderMatcher, CustomRender>`. 
+`customRender` accepts a `Map<CustomRenderMatcher, CustomRender>`.
 
 `CustomRenderMatcher` is a function that requires a `bool` to be returned. It exposes the `RenderContext` which provides `BuildContext` and access to the HTML tree.
 
 The `CustomRender` class has two constructors: `CustomRender.widget()` and `CustomRender.inlineSpan()`. Both require a `<Widget/InlineSpan> Function(RenderContext, Function())`. The `Function()` argument is a function that will provide you with the element's children when needed.
 
-To use this API, create a matching function and an instance of `CustomRender`. 
+To use this API, create a matching function and an instance of `CustomRender`.
 
 Note: If you add any custom tags, you must add these tags to the [`tagsList`](#tagslist) parameter, otherwise they will not be rendered. See below for an example.
 
@@ -290,7 +290,6 @@
   <flutter horizontal></flutter>
   """,
   customRender: {
-<<<<<<< HEAD
       birdMatcher(): CustomRender.inlineSpan(inlineSpan: (context, buildChildren) => TextSpan(text: "🐦")),
       flutterMatcher(): CustomRender.widget(widget: (context, buildChildren) => FlutterLogo(
         style: (context.tree.element!.attributes['horizontal'] != null)
@@ -299,20 +298,6 @@
         textColor: context.style.color!,
         size: context.style.fontSize!.size! * 5,
       )),
-=======
-      "bird": (RenderContext context, Widget child) {
-        return TextSpan(text: "🐦");
-      },
-      "flutter": (RenderContext context, Widget child) {
-        return FlutterLogo(
-          style: (context.tree.element!.attributes['horizontal'] != null)
-              ? FlutterLogoStyle.horizontal
-              : FlutterLogoStyle.markOnly,
-          textColor: context.style.color!,
-          size: context.style.fontSize!.size! * 5,
-        );
-      },
->>>>>>> 6de34b92
     },
   tagsList: Html.tags..addAll(["bird", "flutter"]),
 );
@@ -406,7 +391,7 @@
 
 CustomRenderMatcher iframeYT() => (context) => context.tree.element?.attributes['src']?.contains("youtube.com/embed") ?? false;
 
-CustomRenderMatcher iframeOther() => (context) => !(context.tree.element?.attributes['src']?.contains("youtube.com/embed") 
+CustomRenderMatcher iframeOther() => (context) => !(context.tree.element?.attributes['src']?.contains("youtube.com/embed")
   ?? context.tree.element?.attributes['src'] == null);
 
 CustomRenderMatcher iframeNull() => (context) => context.tree.element?.attributes['src'] == null;
@@ -834,15 +819,10 @@
 Widget htmlWidget = Html(
   data: r"""<tex>i\hbar\frac{\partial}{\partial t}\Psi(\vec x,t) = -\frac{\hbar}{2m}\nabla^2\Psi(\vec x,t)+ V(\vec x)\Psi(\vec x,t)</tex>""",
   customRender: {
-<<<<<<< HEAD
     texMatcher(): CustomRender.widget(widget: (context, buildChildren) => Math.tex(
       context.tree.element?.innerHtml ?? '',
       mathStyle: MathStyle.display,
       textStyle: context.style.generateTextStyle(),
-=======
-    "tex": (RenderContext context, _) => Math.tex(
-      context.tree.element!.text,
->>>>>>> 6de34b92
       onErrorFallback: (FlutterMathException e) {
         if (context.parser.onMathError != null) {
           return context.parser.onMathError!.call(context.tree.element?.innerHtml ?? '', e.message, e.messageWithType);
@@ -850,14 +830,9 @@
           return Text(e.message);
         }
       },
-<<<<<<< HEAD
     )),
-  }
-=======
-    ),
   },
   tagsList: Html.tags..add('tex'),
->>>>>>> 6de34b92
 );
 
 CustomRenderMatcher texMatcher() => (context) => context.tree.element?.localName == 'tex';
