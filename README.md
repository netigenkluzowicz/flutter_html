--- conflicted
+++ resolved
@@ -34,8 +34,8 @@
 - [API Reference](#api-reference)
 
   - [Constructors](#constructors)
-  
-    - [Selectable Text](#selectable-text) 
+
+    - [Selectable Text](#selectable-text)
 
   - [Parameters Table](#parameters)
   
@@ -56,7 +56,7 @@
   - [tagsList](#tagslist)
 
   - [style](#style)
-    
+
 - [Rendering Reference](#rendering-reference)
 
   - [Image](#image)
@@ -74,7 +74,7 @@
   - [`flutter_html_svg`](#flutter_html_svg)
   
   - [`flutter_html_table`](#flutter_html_table)
-  
+
   - [`flutter_html_video`](#flutter_html_video)
   
 - [Notes](#notes)
@@ -159,7 +159,7 @@
 
 Once the above issue is resolved, the aforementioned compromises will go away. Currently the `SelectableText.rich()` constructor does not support `WidgetSpan`s, resulting in the feature losses above.
 
-### Parameters: 
+### Parameters:
 
 |  Parameters  |   Description   |
 |--------------|-----------------|
@@ -168,20 +168,11 @@
 | `onLinkTap` | A function that defines what the widget should do when a link is tapped. The function exposes the `src` of the link as a `String` to use in your implementation. |
 | `customRenders` | A powerful API that allows you to customize everything when rendering a specific HTML tag. |
 | `onImageError` | A function that defines what the widget should do when an image fails to load. The function exposes the exception `Object` and `StackTrace` to use in your implementation. |
-<<<<<<< HEAD
-=======
-| `onMathError` | A function that defines what the widget should do when a math fails to render. The function exposes the parsed Tex `String`, as well as the error and error with type from `flutter_math` as a `String`. |
->>>>>>> 2f3acc0a
 | `shrinkWrap` | A `bool` used while rendering different widgets to specify whether they should be shrink-wrapped or not, like `ContainerSpan` |
 | `onImageTap` | A function that defines what the widget should do when an image is tapped. The function exposes the `src` of the image as a `String` to use in your implementation. |
 | `tagsList` | A list of elements the `Html` widget should render. The list should contain the tags of the HTML elements you wish to include.  |
 | `style` | A powerful API that allows you to customize the style that should be used when rendering a specific HTMl tag. |
-<<<<<<< HEAD
-=======
-| `navigationDelegateForIframe` | Allows you to set the `NavigationDelegate` for the `WebView`s of all the iframes rendered by the `Html` widget. |
-| `customImageRender` | A powerful API that allows you to fully customize how images are loaded. |
 | `selectionControls` |  A custom text selection controls that allow you to override default toolbar and build toolbar with custom text selection options. See an [example](https://github.com/justinmc/flutter-text-selection-menu-examples/blob/master/lib/custom_menu_page.dart). |
->>>>>>> 2f3acc0a
 
 ### Getters:
 
@@ -285,15 +276,9 @@
   <flutter></flutter>
   <flutter horizontal></flutter>
   """,
-<<<<<<< HEAD
-  customRenders: {
-      birdMatcher(): CustomRender.fromInlineSpan(inlineSpan: (context, buildChildren) => TextSpan(text: "🐦")),
-      flutterMatcher(): CustomRender.fromWidget(widget: (context, buildChildren) => FlutterLogo(
-=======
-  customRender: {
+  customRenders: {
       birdMatcher(): CustomRender.inlineSpan(inlineSpan: (context, buildChildren) => TextSpan(text: "🐦")),
       flutterMatcher(): CustomRender.widget(widget: (context, buildChildren) => FlutterLogo(
->>>>>>> 2f3acc0a
         style: (context.tree.element!.attributes['horizontal'] != null)
             ? FlutterLogoStyle.horizontal
             : FlutterLogoStyle.markOnly,
@@ -325,13 +310,8 @@
     <tr> <td>\90</td> <td>\$60</td> <td>\$80</td> <td>\$80</td> <td>\$100</td> <td>\$160</td> <td>\$150</td> <td>\$110</td> <td>\$100</td> <td>\$60</td> <td>\$30</td> <td>\$80</td> </tr>
   </table>
   """,
-<<<<<<< HEAD
-  customRenders: {
-    tableMatcher(): CustomRender.fromWidget(widget: (context, child) {
-=======
-  customRender: {
+  customRenders: {
     tableMatcher(): CustomRender.widget(widget: (context, child) {
->>>>>>> 2f3acc0a
       return SingleChildScrollView(
         scrollDirection: Axis.horizontal,
         child: (context.tree as TableLayoutElement).toWidget(context),
@@ -357,13 +337,8 @@
    <h3>YouTube iframe:</h3>
    <iframe src="https://www.youtube.com/embed/tgbNymZ7vqY"></iframe>
    """,
-<<<<<<< HEAD
    customRenders: {
-      iframeYT(): CustomRender.fromWidget(widget: (context, buildChildren) {
-=======
-   customRender: {
       iframeYT(): CustomRender.widget(widget: (context, buildChildren) {
->>>>>>> 2f3acc0a
         double? width = double.tryParse(context.tree.attributes['width'] ?? "");
         double? height = double.tryParse(context.tree.attributes['height'] ?? "");
         return Container(
@@ -540,185 +515,6 @@
 
 More examples and in-depth details available [here](https://github.com/Sub6Resources/flutter_html/wiki/Style).
 
-<!---
-### customImageRender:
-
-A powerful API that allows you to customize what the `Html` widget does when rendering an image, down to the most minute detail.
-
-`customImageRender` accepts a `Map<ImageSourceMatcher, ImageRender>`. `ImageSourceMatcher` provides the matching function, while `ImageRender` provides the widget to be rendered.
-
-The default image renders are:
-
-```dart
-final Map<ImageSourceMatcher, ImageRender> defaultImageRenders = {
-  base64UriMatcher(): base64ImageRender(),
-  assetUriMatcher(): assetImageRender(),
-  networkSourceMatcher(extension: "svg"): svgNetworkImageRender(),
-  networkSourceMatcher(): networkImageRender(),
-};
-```
-
-See [the source code](https://github.com/Sub6Resources/flutter_html/blob/master/lib/image_render.dart) for details on how these are implemented.
-
-When setting `customImageRenders`, the package will prioritize the custom renders first, while the default ones are used as a fallback.
-
-Note: Order is very important when you set `customImageRenders`. The more specific your `ImageSourceMatcher`, the higher up in the `customImageRender` list it should be.
-
-#### typedef ImageSourceMatcher
-
-This is type defined as a function that passes the attributes as a `Map<String, String>` and the DOM element as `dom.Element`. This type is used to define how an image should be matched i.e. whether the package should override the default rendering method and instead use your custom implementation.
-
-A typical usage would look something like this:
-
-```dart
-ImageSourceMatcher base64UriMatcher() => (attributes, element) =>
-    attributes["src"] != null &&
-    attributes["src"]!.startsWith("data:image") &&
-    attributes["src"]!.contains("base64,");
-```
-
-In the above example, the matcher checks whether the image's `src` either starts with "data:image" or contains "base64,", since these indicate an image in base64 format.
-
-You can also declare your own variables in the function itself, which would look like this:
-
-```dart
-ImageSourceMatcher networkSourceMatcher({
-/// all three are optional, you don't need to have these in the function
-  List<String> schemas: const ["https", "http"],
-  List<String> domains: const ["your domain 1", "your domain 2"],
-  String extension: "your extension",
-}) =>
-    (attributes, element) {
-      final src = Uri.parse(attributes["src"] ?? "about:blank");
-      return schemas.contains(src.scheme) &&
-          domains.contains(src.host) &&
-          src.path.endsWith(".$extension");
-    };
-```
-
-In the above example, the possible schemas are checked against the scheme of the `src`, and optionally the domains and extensions are also checked. This implementation allows for extremely granular control over what images are matched, and could even be changed on the fly with a variable.
-
-#### typedef ImageRender
-
-This is a type defined as a function that passes the attributes of the image as a `Map<String, String>`, the current [`RenderContext`](https://github.com/Sub6Resources/flutter_html/wiki/All-About-customRender#rendercontext-context), and the DOM element as `dom.Element`. This type is used to define the widget that should be rendered when used in conjunction with an `ImageSourceMatcher`.
-
-A typical usage might look like this:
-
-```dart
-ImageRender base64ImageRender() => (context, attributes, element) {
-      final decodedImage = base64.decode(attributes["src"] != null ?
-          attributes["src"].split("base64,")[1].trim() : "about:blank");
-      return Image.memory(
-        decodedImage,
-      );
-    };
-```
-
-The above example should be used with the `base64UriMatcher()` in the examples for `ImageSourceMatcher`.
-
-Just like functions for `ImageSourceMatcher`, you can declare your own variables in the function itself:
-
-```dart
-ImageRender networkImageRender({
-  Map<String, String> headers,
-  double width,
-  double height,
-  Widget Function(String) altWidget,
-}) =>
-    (context, attributes, element) {
-      return Image.network(
-        attributes["src"] ?? "about:blank",
-        headers: headers,
-        width: width,
-        height: height,
-        frameBuilder: (ctx, child, frame, _) {
-          if (frame == null) {
-            return altWidget.call(attributes["alt"]) ??
-                Text(attributes["alt"] ?? "",
-                    style: context.style.generateTextStyle());
-          }
-          return child;
-        },
-      );
-    };
-```
-
-Implementing these variables allows you to customize every last detail of how the widget is rendered.
-
-#### Example Usages - customImageRender:
-
-`customImageRender` can be used in two different ways:
-
-1. Overriding a default render:
-```dart
-Widget html = Html(
-  data: """
-  <img alt='Flutter' src='https://flutter.dev/assets/flutter-lockup-1caf6476beed76adec3c477586da54de6b552b2f42108ec5bc68dc63bae2df75.png' /><br />
-  <img alt='Google' src='https://www.google.com/images/branding/googlelogo/2x/googlelogo_color_92x30dp.png' /><br />
-  """,
-  customImageRenders: {
-    networkSourceMatcher(domains: ["flutter.dev"]):
-        (context, attributes, element) {
-      return FlutterLogo(size: 36);
-    },
-    networkSourceMatcher(): networkImageRender(
-      headers: {"Custom-Header": "some-value"},
-      altWidget: (alt) => Text(alt ?? ""),
-      loadingWidget: () => Text("Loading..."),
-    ),
-            (attr, _) => attr["src"] != null && attr["src"]!.startsWith("/wiki"):
-    networkImageRender(
-            mapUrl: (url) => "https://upload.wikimedia.org" + url),
-  },
-);
-```
-
-Above, there are three custom `networkSourceMatcher`s, which will be applied - in order - before the default implementations. 
-
-When an image with URL `flutter.dev` is detected, rather than displaying the image, the render will display the flutter logo. If the image is any other image, it keeps the default widget, but just sets the headers and the alt text in case that image happens to be broken. The final render handles relative paths by rewriting them, specifically prefixing them with a base url. Note that the customizations of the previous custom renders do not apply. For example, the headers that the second render would apply are not applied in this third render.  
-
-2. Creating your own renders:
-```dart
-ImageSourceMatcher classAndIdMatcher({String classToMatch, String idToMatch}) => (attributes, element) =>
-    attributes["class"] != null && attributes["id"] != null &&
-    (attributes["class"]!.contains(classToMatch) ||
-    attributes["id"]!.contains(idToMatch));
-
-ImageRender classAndIdRender({String classToMatch, String idToMatch}) => (context, attributes, element) {
-  if (attributes["class"] != null && attributes["class"]!.contains(classToMatch)) {
-    return Image.asset(attributes["src"] ?? "about:blank");
-  } else {
-    return Image.network(
-      attributes["src"] ?? "about:blank",
-      semanticLabel: attributes["longdesc"] ?? "",
-      width: attributes["width"],
-      height: attributes["height"],
-      color: context.style.color,
-      frameBuilder: (ctx, child, frame, _) {
-          if (frame == null) {
-            return Text(attributes["alt"] ?? "", style: context.style.generateTextStyle());
-          }
-          return child;
-        },
-    ); 
-  }
-};
-
-Widget html = Html(
-  data: """
-  <img alt='alt text' class='class1-class2' src='assets/flutter.png' /><br />
-  <img alt='alt text 2' id='imageId' src='https://www.google.com/images/branding/googlelogo/2x/googlelogo_color_92x30dp.png' /><br />
-  """,
-  customImageRenders: {
-    classAndIdMatcher(classToMatch: "class1", idToMatch: "imageId"): classAndIdRender(classToMatch: "class1", idToMatch: "imageId")
-  },
-);
-```
-
-The above example has a matcher that checks for either a class or an id, and then returns two different widgets based on whether a class was matched or an id was matched. 
-
-The sky is the limit when using the custom image renders. You can make it as granular as you want, or as all-encompassing as you want, and you have full control of everything. Plus you get the package's style parsing to use in your custom widgets, so your code looks neat and readable!--->
-
 ## Rendering Reference
 
 This section will describe how certain HTML elements are rendered by this package, so you can evaluate how your HTML will be rendered and structure it accordingly.
@@ -848,13 +644,8 @@
 ```dart
 Widget htmlWidget = Html(
   data: r"""<tex>i\hbar\frac{\partial}{\partial t}\Psi(\vec x,t) = -\frac{\hbar}{2m}\nabla^2\Psi(\vec x,t)+ V(\vec x)\Psi(\vec x,t)</tex>""",
-<<<<<<< HEAD
-  customRenders: {
-    texMatcher(): CustomRender.fromWidget(widget: (context, buildChildren) => Math.tex(
-=======
-  customRender: {
+  customRenders: {
     texMatcher(): CustomRender.widget(widget: (context, buildChildren) => Math.tex(
->>>>>>> 2f3acc0a
       context.tree.element?.innerHtml ?? '',
       mathStyle: MathStyle.display,
       textStyle: context.style.generateTextStyle(),
@@ -909,7 +700,7 @@
 
 ### `flutter_html_video`
 
-This package renders video elements using the [`chewie`](https://pub.dev/packages/chewie) and the [`video_player`](https://pub.dev/packages/video_player) plugin. 
+This package renders video elements using the [`chewie`](https://pub.dev/packages/chewie) and the [`video_player`](https://pub.dev/packages/video_player) plugin.
 
 The package considers the attributes `controls`, `loop`, `src`, `autoplay`, `poster`, `width`, `height`, and `muted` when rendering the video widget.
 
