--- conflicted
+++ resolved
@@ -17,12 +17,8 @@
     this.customEdgeInsets,
     this.customTextStyle,
     this.blockSpacing = 14.0,
-<<<<<<< HEAD
-    this.useRichText = false,
+    this.useRichText = true,
     this.useFancyNewParser = false,
-=======
-    this.useRichText = true,
->>>>>>> 982d17d1
     this.onImageError,
     this.linkStyle = const TextStyle(
         decoration: TextDecoration.underline,
@@ -31,7 +27,7 @@
     this.imageProperties,
     this.onImageTap,
     this.showImages = true,
-  }) : super(key: key);
+  }) : assert(useRichText != useFancyNewParser), super(key: key);
 
   final String data;
   final EdgeInsetsGeometry padding;
@@ -80,7 +76,6 @@
                 onImageTap: onImageTap,
                 showImages: showImages,
               )
-<<<<<<< HEAD
             : (useFancyNewParser)
                 ? HtmlParser(
                     data,
@@ -94,20 +89,8 @@
                     blockSpacing: blockSpacing,
                     onImageError: onImageError,
                     linkStyle: linkStyle,
+                    showImages: showImages,
                   ),
-=======
-            : HtmlOldParser(
-                width: width,
-                onLinkTap: onLinkTap,
-                renderNewlines: renderNewlines,
-                customRender: customRender,
-                html: data,
-                blockSpacing: blockSpacing,
-                onImageError: onImageError,
-                linkStyle: linkStyle,
-                showImages: showImages,
-              ),
->>>>>>> 982d17d1
       ),
     );
   }
