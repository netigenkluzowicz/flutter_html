library flutter_html;

import 'package:flutter/material.dart';
import 'package:flutter_html/html_parser.dart';
import 'package:flutter_html/rich_text_parser.dart';
<<<<<<< HEAD
import 'package:flutter_html/style.dart';
=======

>>>>>>> 68542290
import 'image_properties.dart';

class Html extends StatelessWidget {
  Html({
    Key key,
    @required this.data,
    this.css = "",
    @deprecated this.padding,
    this.backgroundColor,
    @deprecated this.defaultTextStyle,
    this.onLinkTap,
    this.renderNewlines = false,
    this.customRender,
<<<<<<< HEAD
    @deprecated this.customEdgeInsets,
    @deprecated this.customTextStyle,
    @deprecated this.blockSpacing = 14.0,
    @deprecated this.useRichText = false,
=======
    this.customEdgeInsets,
    this.customTextStyle,
    this.customTextAlign,
    this.blockSpacing = 14.0,
    this.useRichText = true,
>>>>>>> 68542290
    this.onImageError,
    @deprecated this.linkStyle = const TextStyle(
        decoration: TextDecoration.underline,
        color: Colors.blueAccent,
        decorationColor: Colors.blueAccent),
    this.shrinkToFit = false,
    this.imageProperties,
    this.onImageTap,
    this.showImages = true,
    this.style,
  }) : super(key: key);

  final String data;
  final String css;
  final EdgeInsetsGeometry padding;
  final Color backgroundColor;
  final TextStyle defaultTextStyle;
  final OnLinkTap onLinkTap;
  final bool renderNewlines;
  final double blockSpacing;
  final bool useRichText;
  final ImageErrorListener onImageError;
  final TextStyle linkStyle;
  final bool shrinkToFit;

  /// Properties for the Image widget that gets rendered by the rich text parser
  final ImageProperties imageProperties;
  final OnImageTap onImageTap;
  final bool showImages;

  /// Either return a custom widget for specific node types or return null to
  /// fallback to the default rendering.
  final CustomRender customRender;
  final CustomEdgeInsets customEdgeInsets;
  final CustomTextStyle customTextStyle;
  final CustomTextAlign customTextAlign;

  /// Fancy New Parser parameters
  final Map<String, Style> style;

  @override
  Widget build(BuildContext context) {
    final double width = shrinkToFit ? null : MediaQuery.of(context).size.width;

    if (useRichText) {
      return Container(
        padding: padding,
        color: backgroundColor,
        width: width,
        child: DefaultTextStyle.merge(
          style: defaultTextStyle ?? Theme.of(context).textTheme.body1,
          child: HtmlRichTextParser(
            width: width,
            onLinkTap: onLinkTap,
            renderNewlines: renderNewlines,
            customEdgeInsets: customEdgeInsets,
            customTextStyle: customTextStyle,
            html: data,
            onImageError: onImageError,
            linkStyle: linkStyle,
            imageProperties: imageProperties,
            onImageTap: onImageTap,
            showImages: showImages,
          ),
        ),
      );
    }

    return Container(
<<<<<<< HEAD
        color: backgroundColor,
        width: width,
        child: HtmlParser(
          htmlData: data,
          cssData: css,
          onLinkTap: onLinkTap,
          style: style,
        ));
=======
      padding: padding,
      color: backgroundColor,
      width: width,
      child: DefaultTextStyle.merge(
        style: defaultTextStyle ?? DefaultTextStyle.of(context).style,
        child: (useRichText)
            ? HtmlRichTextParser(
                shrinkToFit: shrinkToFit,
                onLinkTap: onLinkTap,
                renderNewlines: renderNewlines,
                customEdgeInsets: customEdgeInsets,
                customTextStyle: customTextStyle,
                customTextAlign: customTextAlign,
                html: data,
                onImageError: onImageError,
                linkStyle: linkStyle,
                imageProperties: imageProperties,
                onImageTap: onImageTap,
                showImages: showImages,
              )
            : HtmlOldParser(
                width: width,
                onLinkTap: onLinkTap,
                renderNewlines: renderNewlines,
                customRender: customRender,
                html: data,
                blockSpacing: blockSpacing,
                onImageError: onImageError,
                linkStyle: linkStyle,
                showImages: showImages,
              ),
      ),
    );
>>>>>>> 68542290
  }
}<|MERGE_RESOLUTION|>--- conflicted
+++ resolved
@@ -3,11 +3,7 @@
 import 'package:flutter/material.dart';
 import 'package:flutter_html/html_parser.dart';
 import 'package:flutter_html/rich_text_parser.dart';
-<<<<<<< HEAD
 import 'package:flutter_html/style.dart';
-=======
-
->>>>>>> 68542290
 import 'image_properties.dart';
 
 class Html extends StatelessWidget {
@@ -21,18 +17,11 @@
     this.onLinkTap,
     this.renderNewlines = false,
     this.customRender,
-<<<<<<< HEAD
     @deprecated this.customEdgeInsets,
     @deprecated this.customTextStyle,
     @deprecated this.blockSpacing = 14.0,
     @deprecated this.useRichText = false,
-=======
-    this.customEdgeInsets,
-    this.customTextStyle,
-    this.customTextAlign,
-    this.blockSpacing = 14.0,
-    this.useRichText = true,
->>>>>>> 68542290
+    @deprecated this.customTextAlign,
     this.onImageError,
     @deprecated this.linkStyle = const TextStyle(
         decoration: TextDecoration.underline,
@@ -85,11 +74,12 @@
         child: DefaultTextStyle.merge(
           style: defaultTextStyle ?? Theme.of(context).textTheme.body1,
           child: HtmlRichTextParser(
-            width: width,
+            shrinkToFit: shrinkToFit,
             onLinkTap: onLinkTap,
             renderNewlines: renderNewlines,
             customEdgeInsets: customEdgeInsets,
             customTextStyle: customTextStyle,
+            customTextAlign: customTextAlign,
             html: data,
             onImageError: onImageError,
             linkStyle: linkStyle,
@@ -102,7 +92,6 @@
     }
 
     return Container(
-<<<<<<< HEAD
         color: backgroundColor,
         width: width,
         child: HtmlParser(
@@ -110,41 +99,7 @@
           cssData: css,
           onLinkTap: onLinkTap,
           style: style,
-        ));
-=======
-      padding: padding,
-      color: backgroundColor,
-      width: width,
-      child: DefaultTextStyle.merge(
-        style: defaultTextStyle ?? DefaultTextStyle.of(context).style,
-        child: (useRichText)
-            ? HtmlRichTextParser(
-                shrinkToFit: shrinkToFit,
-                onLinkTap: onLinkTap,
-                renderNewlines: renderNewlines,
-                customEdgeInsets: customEdgeInsets,
-                customTextStyle: customTextStyle,
-                customTextAlign: customTextAlign,
-                html: data,
-                onImageError: onImageError,
-                linkStyle: linkStyle,
-                imageProperties: imageProperties,
-                onImageTap: onImageTap,
-                showImages: showImages,
-              )
-            : HtmlOldParser(
-                width: width,
-                onLinkTap: onLinkTap,
-                renderNewlines: renderNewlines,
-                customRender: customRender,
-                html: data,
-                blockSpacing: blockSpacing,
-                onImageError: onImageError,
-                linkStyle: linkStyle,
-                showImages: showImages,
-              ),
-      ),
+        ),
     );
->>>>>>> 68542290
   }
 }