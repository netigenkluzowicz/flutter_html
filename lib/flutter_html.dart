--- conflicted
+++ resolved
@@ -286,18 +286,16 @@
   /// An API that allows you to override the default style for any HTML element
   final Map<String, Style> style;
 
-<<<<<<< HEAD
+  /// Custom Selection controls allows you to override default toolbar and build custom toolbar
+  /// options
+  final TextSelectionControls? selectionControls;
+
+  /// Allows you to override the default scrollPhysics for [SelectableText.rich]
+  final ScrollPhysics? scrollPhysics;
+
   /// Either return a custom widget for specific node types or return null to
   /// fallback to the default rendering.
   final Map<CustomRenderMatcher, SelectableCustomRender> customRenders;
-=======
-  /// Custom Selection controls allows you to override default toolbar and build custom toolbar
-  /// options
-  final TextSelectionControls? selectionControls;
-
-  /// Allows you to override the default scrollPhysics for [SelectableText.rich]
-  final ScrollPhysics? scrollPhysics;
->>>>>>> 6de34b92
 
   static List<String> get tags => new List<String>.from(SELECTABLE_ELEMENTS);
 
