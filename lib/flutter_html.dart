library flutter_html;

import 'package:flutter/material.dart';
import 'package:flutter/rendering.dart';
import 'package:flutter_html/html_parser.dart';
import 'package:flutter_html/image_render.dart';
import 'package:flutter_html/src/html_elements.dart';
import 'package:flutter_html/style.dart';
import 'package:html/dom.dart' as dom;
import 'package:webview_flutter/webview_flutter.dart';

//export render context api
export 'package:flutter_html/html_parser.dart';
//export render context api
export 'package:flutter_html/html_parser.dart';
//export image render api
export 'package:flutter_html/image_render.dart';
//export image render api
export 'package:flutter_html/image_render.dart';
export 'package:flutter_html/src/anchor.dart';
export 'package:flutter_html/src/anchor.dart';
export 'package:flutter_html/src/interactable_element.dart';
export 'package:flutter_html/src/interactable_element.dart';
//export src for advanced custom render uses (e.g. casting context.tree)
export 'package:flutter_html/src/layout_element.dart';
//export src for advanced custom render uses (e.g. casting context.tree)
export 'package:flutter_html/src/layout_element.dart';
export 'package:flutter_html/src/replaced_element.dart';
export 'package:flutter_html/src/replaced_element.dart';
export 'package:flutter_html/src/styled_element.dart';
export 'package:flutter_html/src/styled_element.dart';
//export style api
export 'package:flutter_html/style.dart';
//export style api
export 'package:flutter_html/style.dart';

class Html extends StatelessWidget {
  /// The `Html` widget takes HTML as input and displays a RichText
  /// tree of the parsed HTML content.
  ///
  /// **Attributes**
  /// **data** *required* takes in a String of HTML data (required only for `Html` constructor).
  /// **document** *required* takes in a Document of HTML data (required only for `Html.fromDom` constructor).
  ///
  /// **onLinkTap** This function is called whenever a link (`<a href>`)
  /// is tapped.
  /// **customRender** This function allows you to return your own widgets
  /// for existing or custom HTML tags.
  /// See [its wiki page](https://github.com/Sub6Resources/flutter_html/wiki/All-About-customRender) for more info.
  ///
  /// **onImageError** This is called whenever an image fails to load or
  /// display on the page.
  ///
  /// **shrinkWrap** This makes the Html widget take up only the width it
  /// needs and no more.
  ///
  /// **onImageTap** This is called whenever an image is tapped.
  ///
  /// **tagsList** Tag names in this array will be the only tags rendered. By default all tags are rendered.
  ///
  /// **style** Pass in the style information for the Html here.
  /// See [its wiki page](https://github.com/Sub6Resources/flutter_html/wiki/Style) for more info.
  Html({
    Key? key,
    GlobalKey? anchorKey,
    required this.data,
    this.onLinkTap,
    this.customRender = const {},
    this.customImageRenders = const {},
    this.onCssParseError,
    this.onImageError,
    this.onMathError,
    this.shrinkWrap = false,
    this.onImageTap,
    this.tagsList = const [],
    this.style = const {},
    this.navigationDelegateForIframe,
  })  : document = null,
        assert(data != null),
        _anchorKey = anchorKey ?? GlobalKey(),
        super(key: key);

  Html.fromDom({
    Key? key,
    GlobalKey? anchorKey,
    @required this.document,
    this.onLinkTap,
    this.customRender = const {},
    this.customImageRenders = const {},
    this.onCssParseError,
    this.onImageError,
    this.onMathError,
    this.shrinkWrap = false,
    this.onImageTap,
    this.tagsList = const [],
    this.style = const {},
    this.navigationDelegateForIframe,
  })  : data = null,
        assert(document != null),
<<<<<<< HEAD
        anchorKey = GlobalKey(),
=======
        _anchorKey = anchorKey ?? GlobalKey(),
>>>>>>> 9aac3931
        super(key: key);

  /// A unique key for this Html widget to ensure uniqueness of anchors
  final GlobalKey _anchorKey;

  /// The HTML data passed to the widget as a String
  final String? data;

  /// The HTML data passed to the widget as a pre-processed [dom.Document]
  final dom.Document? document;

  /// A function that defines what to do when a link is tapped
  final OnTap? onLinkTap;

  /// An API that allows you to customize the entire process of image rendering.
  /// See the README for more details.
  final Map<ImageSourceMatcher, ImageRender> customImageRenders;

  /// A function that defines what to do when CSS fails to parse
  final OnCssParseError? onCssParseError;

  /// A function that defines what to do when an image errors
  final ImageErrorListener? onImageError;

  /// A function that defines what to do when either <math> or <tex> fails to render
  /// You can return a widget here to override the default error widget.
  final OnMathError? onMathError;

  /// A parameter that should be set when the HTML widget is expected to be
  /// flexible
  final bool shrinkWrap;

  /// A function that defines what to do when an image is tapped
  final OnTap? onImageTap;

  /// A list of HTML tags that defines what elements are not rendered
  final List<String> tagsList;

  /// Either return a custom widget for specific node types or return null to
  /// fallback to the default rendering.
  final Map<String, CustomRender> customRender;

  /// An API that allows you to override the default style for any HTML element
  final Map<String, Style> style;

  /// Decides how to handle a specific navigation request in the WebView of an
  /// Iframe. It's necessary to use the webview_flutter package inside the app
  /// to use NavigationDelegate.
  final NavigationDelegate? navigationDelegateForIframe;

  static List<String> get tags => new List<String>.from(STYLED_ELEMENTS)
    ..addAll(INTERACTABLE_ELEMENTS)
    ..addAll(REPLACED_ELEMENTS)
    ..addAll(LAYOUT_ELEMENTS)
    ..addAll(TABLE_CELL_ELEMENTS)
    ..addAll(TABLE_DEFINITION_ELEMENTS);

  @override
  Widget build(BuildContext context) {
    final dom.Document doc =
        data != null ? HtmlParser.parseHTML(data!) : document!;
    final double? width = shrinkWrap ? null : MediaQuery.of(context).size.width;

    return Container(
      width: width,
      child: HtmlParser(
        key: _anchorKey,
        htmlData: doc,
        onLinkTap: onLinkTap,
        onImageTap: onImageTap,
        onCssParseError: onCssParseError,
        onImageError: onImageError,
        onMathError: onMathError,
        shrinkWrap: shrinkWrap,
        selectable: false,
        style: style,
        customRender: customRender,
        imageRenders: {}
          ..addAll(customImageRenders)
          ..addAll(defaultImageRenders),
        tagsList: tagsList.isEmpty ? Html.tags : tagsList,
        navigationDelegateForIframe: navigationDelegateForIframe,
      ),
    );
  }
}

class SelectableHtml extends StatelessWidget {
  /// The `SelectableHtml` widget takes HTML as input and displays a RichText
  /// tree of the parsed HTML content (which is selectable)
  ///
  /// **Attributes**
  /// **data** *required* takes in a String of HTML data (required only for `Html` constructor).
  /// **document** *required* takes in a Document of HTML data (required only for `Html.fromDom` constructor).
  ///
  /// **onLinkTap** This function is called whenever a link (`<a href>`)
  /// is tapped.
  ///
  /// **tagsList** Tag names in this array will be the only tags rendered. By default all tags that support selectable content are rendered.
  ///
  /// **style** Pass in the style information for the Html here.
  /// See [its wiki page](https://github.com/Sub6Resources/flutter_html/wiki/Style) for more info.
  ///
  /// **PLEASE NOTE**
  ///
  /// There are a few caveats due to Flutter [#38474](https://github.com/flutter/flutter/issues/38474):
  ///
  /// 1. The list of tags that can be rendered is significantly reduced.
  /// Key omissions include no support for images/video/audio, table, and ul/ol because they all require widgets and `WidgetSpan`s.
  ///
  /// 2. No support for `customRender`, `customImageRender`, `onImageError`, `onImageTap`, `onMathError`, and `navigationDelegateForIframe`.
  ///
  /// 3. Styling support is significantly reduced. Only text-related styling works
  /// (e.g. bold or italic), while container related styling (e.g. borders or padding/margin)
  /// do not work because we can't use the `ContainerSpan` class (it needs an enclosing `WidgetSpan`).

  SelectableHtml({
    Key? key,
    required this.data,
    this.onLinkTap,
    this.onCssParseError,
    this.shrinkWrap = false,
    this.style = const {},
    this.tagsList = const [],
  }) : document = null,
        super(key: key);

  SelectableHtml.fromDom({
    Key? key,
    required this.document,
    this.onLinkTap,
    this.onCssParseError,
    this.shrinkWrap = false,
    this.style = const {},
    this.tagsList = const [],
  }) : data = null,
        super(key: key);

  /// The HTML data passed to the widget as a String
  final String? data;

  /// The HTML data passed to the widget as a pre-processed [dom.Document]
  final dom.Document? document;

  /// A function that defines what to do when a link is tapped
  final OnTap? onLinkTap;

  /// A function that defines what to do when CSS fails to parse
  final OnCssParseError? onCssParseError;

  /// A parameter that should be set when the HTML widget is expected to be
  /// flexible
  final bool shrinkWrap;

  /// A list of HTML tags that defines what elements are not rendered
  final List<String> tagsList;

  /// An API that allows you to override the default style for any HTML element
  final Map<String, Style> style;

  static List<String> get tags => new List<String>.from(SELECTABLE_ELEMENTS);

  @override
  Widget build(BuildContext context) {
    final dom.Document doc = data != null ? HtmlParser.parseHTML(data!) : document!;
    final double? width = shrinkWrap ? null : MediaQuery.of(context).size.width;

    return Container(
      width: width,
      child: HtmlParser(
        key: null,
        htmlData: doc,
        onLinkTap: onLinkTap,
        onImageTap: null,
        onCssParseError: onCssParseError,
        onImageError: null,
        onMathError: null,
        shrinkWrap: shrinkWrap,
        selectable: true,
        style: style,
        customRender: {},
        imageRenders: {}
          ..addAll(defaultImageRenders),
        tagsList: tagsList.isEmpty ? SelectableHtml.tags : tagsList,
        navigationDelegateForIframe: null,
      ),
    );
  }
}<|MERGE_RESOLUTION|>--- conflicted
+++ resolved
@@ -97,11 +97,7 @@
     this.navigationDelegateForIframe,
   })  : data = null,
         assert(document != null),
-<<<<<<< HEAD
-        anchorKey = GlobalKey(),
-=======
         _anchorKey = anchorKey ?? GlobalKey(),
->>>>>>> 9aac3931
         super(key: key);
 
   /// A unique key for this Html widget to ensure uniqueness of anchors
