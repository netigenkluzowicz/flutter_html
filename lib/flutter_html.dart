library flutter_html;

import 'package:flutter/material.dart';
import 'package:flutter_html/html_parser.dart';
import 'package:flutter_html/image_render.dart';
import 'package:flutter_html/style.dart';
import 'package:webview_flutter/webview_flutter.dart';
import 'package:html/dom.dart' as dom;

class Html extends StatelessWidget {
  /// The `Html` widget takes HTML as input and displays a RichText
  /// tree of the parsed HTML content.
  ///
  /// **Attributes**
  /// **data** *required* takes in a String of HTML data (required only for `Html` constructor).
  /// **document** *required* takes in a Document of HTML data (required only for `Html.fromDom` constructor).
  ///
  /// **onLinkTap** This function is called whenever a link (`<a href>`)
  /// is tapped.
  /// **customRender** This function allows you to return your own widgets
  /// for existing or custom HTML tags.
  /// See [its wiki page](https://github.com/Sub6Resources/flutter_html/wiki/All-About-customRender) for more info.
  ///
  /// **onImageError** This is called whenever an image fails to load or
  /// display on the page.
  ///
  /// **shrinkWrap** This makes the Html widget take up only the width it
  /// needs and no more.
  ///
  /// **onImageTap** This is called whenever an image is tapped.
  ///
  /// **blacklistedElements** Tag names in this array are ignored during parsing and rendering.
  ///
  /// **style** Pass in the style information for the Html here.
  /// See [its wiki page](https://github.com/Sub6Resources/flutter_html/wiki/Style) for more info.
  Html({
    Key? key,
    required this.data,
    this.onLinkTap,
    this.customRender = const {},
    this.customImageRenders = const {},
    this.onImageError,
    this.onMathError,
    this.shrinkWrap = false,
    this.onImageTap,
    this.blacklistedElements = const [],
    this.style = const {},
    this.navigationDelegateForIframe,
  }) : document = null,
        assert (data != null),
        super(key: key);

<<<<<<< HEAD
  final String data;
  final OnLinkTap? onLinkTap;
=======
  Html.fromDom({
    Key? key,
    @required this.document,
    this.onLinkTap,
    this.customRender = const {},
    this.customImageRenders = const {},
    this.onImageError,
    this.onMathError,
    this.shrinkWrap = false,
    this.onImageTap,
    this.blacklistedElements = const [],
    this.style = const {},
    this.navigationDelegateForIframe,
  }) : data = null,
        assert(document != null),
        super(key: key);

  /// The HTML data passed to the widget as a String
  final String? data;

  /// The HTML data passed to the widget as a pre-processed [dom.Document]
  final dom.Document? document;

  /// A function that defines what to do when a link is tapped
  final OnTap? onLinkTap;

  /// An API that allows you to customize the entire process of image rendering.
  /// See the README for more details.
>>>>>>> df53f43b
  final Map<ImageSourceMatcher, ImageRender> customImageRenders;

  /// A function that defines what to do when an image errors
  final ImageErrorListener? onImageError;

  /// A function that defines what to do when either <math> or <tex> fails to render
  /// You can return a widget here to override the default error widget.
  final OnMathError? onMathError;


  /// A parameter that should be set when the HTML widget is expected to be
  /// flexible
  final bool shrinkWrap;

  /// A function that defines what to do when an image is tapped
  final OnTap? onImageTap;

  /// A list of HTML tags that defines what elements are not rendered
  final List<String> blacklistedElements;

  /// Either return a custom widget for specific node types or return null to
  /// fallback to the default rendering.
  final Map<String, CustomRender> customRender;

  /// An API that allows you to override the default style for any HTML element
  final Map<String, Style> style;

  /// Decides how to handle a specific navigation request in the WebView of an
  /// Iframe. It's necessary to use the webview_flutter package inside the app
  /// to use NavigationDelegate.
  final NavigationDelegate? navigationDelegateForIframe;

  @override
  Widget build(BuildContext context) {
    final dom.Document doc = data != null ? HtmlParser.parseHTML(data!) : document!;
    final double? width = shrinkWrap ? null : MediaQuery.of(context).size.width;

    return Container(
      width: width,
      child: HtmlParser(
        htmlData: doc,
        onLinkTap: onLinkTap,
        onImageTap: onImageTap,
        onImageError: onImageError,
        onMathError: onMathError,
        shrinkWrap: shrinkWrap,
        style: style,
        customRender: customRender,
        imageRenders: {}
          ..addAll(customImageRenders)
          ..addAll(defaultImageRenders),
        blacklistedElements: blacklistedElements,
        navigationDelegateForIframe: navigationDelegateForIframe,
      ),
    );
  }
}<|MERGE_RESOLUTION|>--- conflicted
+++ resolved
@@ -50,10 +50,6 @@
         assert (data != null),
         super(key: key);
 
-<<<<<<< HEAD
-  final String data;
-  final OnLinkTap? onLinkTap;
-=======
   Html.fromDom({
     Key? key,
     @required this.document,
@@ -82,7 +78,6 @@
 
   /// An API that allows you to customize the entire process of image rendering.
   /// See the README for more details.
->>>>>>> df53f43b
   final Map<ImageSourceMatcher, ImageRender> customImageRenders;
 
   /// A function that defines what to do when an image errors
