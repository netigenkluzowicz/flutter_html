--- conflicted
+++ resolved
@@ -47,14 +47,9 @@
   }) : super(key: key);
 
   final String data;
-<<<<<<< HEAD
-  final OnLinkTap onLinkTap;
-  final ImageErrorListener onImageError;
-=======
-  final OnTap? onLinkTap;
+  final OnLinkTap? onLinkTap;
   final Map<ImageSourceMatcher, ImageRender> customImageRenders;
   final ImageErrorListener? onImageError;
->>>>>>> 4688f1a9
   final bool shrinkWrap;
 
   /// Properties for the Image widget that gets rendered by the rich text parser
