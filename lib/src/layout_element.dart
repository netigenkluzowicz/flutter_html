import 'dart:math';

import 'package:flutter/material.dart';
import 'package:flutter_html/html_parser.dart';
import 'package:flutter_html/src/anchor.dart';
import 'package:flutter_html/src/html_elements.dart';
import 'package:flutter_html/src/styled_element.dart';
import 'package:flutter_html/src/utils.dart';
import 'package:flutter_html/style.dart';
import 'package:flutter_layout_grid/flutter_layout_grid.dart';
import 'package:html/dom.dart' as dom;

/// A [LayoutElement] is an element that breaks the normal Inline flow of
/// an html document with a more complex layout. LayoutElements handle
abstract class LayoutElement extends StyledElement {
  LayoutElement({
    String name = "[[No Name]]",
    required List<StyledElement> children,
    String? elementId,
    dom.Element? node,
  }) : super(name: name, children: children, style: Style(), node: node, elementId: elementId ?? "[[No ID]]");

  Widget? toWidget(RenderContext context);
}

class TableLayoutElement extends LayoutElement {
  TableLayoutElement({
    required String name,
    required List<StyledElement> children,
    required dom.Element node,
  }) : super(name: name, children: children, node: node, elementId: node.id);

  @override
  Widget toWidget(RenderContext context) {
    return Container(
      key: AnchorKey.of(context.parser.key, this),
<<<<<<< HEAD
      padding: style.padding?.nonNegative,
      margin: style.margin?.nonNegative,
=======
      margin: style.margin,
      padding: style.padding,
      alignment: style.alignment,
>>>>>>> 2e9f2f01
      decoration: BoxDecoration(
        color: style.backgroundColor,
        border: style.border,
      ),
      width: style.width,
      height: style.height,
      child: LayoutBuilder(builder: (_, constraints) => _layoutCells(context, constraints)),
    );
  }

  Widget _layoutCells(RenderContext context, BoxConstraints constraints) {
    final rows = <TableRowLayoutElement>[];
    List<TrackSize> columnSizes = <TrackSize>[];
    for (var child in children) {
      if (child is TableStyleElement) {
        // Map <col> tags to predetermined column track sizes
        columnSizes = child.children
            .where((c) => c.name == "col")
            .map((c) {
              final span = int.tryParse(c.attributes["span"] ?? "1") ?? 1;
              final colWidth = c.attributes["width"];
              return List.generate(span, (index) {
                if (colWidth != null && colWidth.endsWith("%")) {
                  if (!constraints.hasBoundedWidth) {
                    // In a horizontally unbounded container; always wrap content instead of applying flex
                    return IntrinsicContentTrackSize();
                  }
                  final percentageSize = double.tryParse(
                      colWidth.substring(0, colWidth.length - 1));
                  return percentageSize != null && !percentageSize.isNaN
                      ? FlexibleTrackSize(percentageSize * 0.01)
                      : IntrinsicContentTrackSize();
                } else if (colWidth != null) {
                  final fixedPxSize = double.tryParse(colWidth);
                  return fixedPxSize != null
                      ? FixedTrackSize(fixedPxSize)
                      : IntrinsicContentTrackSize();
                } else {
                  return IntrinsicContentTrackSize();
                }
              });
            })
            .expand((element) => element)
            .toList(growable: false);
      } else if (child is TableSectionLayoutElement) {
        rows.addAll(child.children.whereType());
      } else if (child is TableRowLayoutElement) {
        rows.add(child);
      }
    }

    // All table rows have a height intrinsic to their (spanned) contents
    final rowSizes = List.generate(rows.length, (_) => IntrinsicContentTrackSize());

    // Calculate column bounds
    int columnMax = 0;
    List<int> rowSpanOffsets = [];
    for (final row in rows) {
      final cols = row.children.whereType<TableCellElement>().fold(0, (int value, child) => value + child.colspan) +
          rowSpanOffsets.fold<int>(0, (int offset, child) => child);
      columnMax = max(cols, columnMax);
      rowSpanOffsets = [
        ...rowSpanOffsets.map((value) => value - 1).where((value) => value > 0),
        ...row.children.whereType<TableCellElement>().map((cell) => cell.rowspan - 1),
      ];
    }

    // Place the cells in the rows/columns
    final cells = <GridPlacement>[];
    final columnRowOffset = List.generate(columnMax, (_) => 0);
    final columnColspanOffset = List.generate(columnMax, (_) => 0);
    int rowi = 0;
    for (var row in rows) {
      int columni = 0;
      for (var child in row.children) {
        if (columni > columnMax - 1 ) {
          break;
        }
        if (child is TableCellElement) {
          while (columnRowOffset[columni] > 0) {
            columnRowOffset[columni] = columnRowOffset[columni] - 1;
            columni += columnColspanOffset[columni].clamp(1, columnMax - columni - 1);
          }
          cells.add(GridPlacement(
            child: Container(
              width: double.infinity,
              padding: child.style.padding?.nonNegative ?? row.style.padding?.nonNegative,
              decoration: BoxDecoration(
                color: child.style.backgroundColor ?? row.style.backgroundColor,
                border: child.style.border ?? row.style.border,
              ),
              child: SizedBox.expand(
                child: Container(
                  alignment: child.style.alignment ??
                      style.alignment ??
                      Alignment.centerLeft,
                  child: StyledText(
                    textSpan: context.parser.parseTree(context, child),
                    style: child.style,
                    renderContext: context,
                  ),
                ),
              ),
            ),
            columnStart: columni,
            columnSpan: min(child.colspan, columnMax - columni),
            rowStart: rowi,
            rowSpan: min(child.rowspan, rows.length - rowi),
          ));
          columnRowOffset[columni] = child.rowspan - 1;
          columnColspanOffset[columni] = child.colspan;
          columni += child.colspan;
        }
      }
      while (columni < columnRowOffset.length) {
        columnRowOffset[columni] = columnRowOffset[columni] - 1;
        columni++;
      }
      rowi++;
    }

    // Create column tracks (insofar there were no colgroups that already defined them)
    List<TrackSize> finalColumnSizes = columnSizes.take(columnMax).toList();
    finalColumnSizes += List.generate(
        max(0, columnMax - finalColumnSizes.length),
        (_) => IntrinsicContentTrackSize());

    if (finalColumnSizes.isEmpty || rowSizes.isEmpty) {
      // No actual cells to show
      return SizedBox();
    }

    return LayoutGrid(
      gridFit: GridFit.loose,
      columnSizes: finalColumnSizes,
      rowSizes: rowSizes,
      children: cells,
    );
  }
}

class TableSectionLayoutElement extends LayoutElement {
  TableSectionLayoutElement({
    required String name,
    required List<StyledElement> children,
  }) : super(name: name, children: children);

  @override
  Widget toWidget(RenderContext context) {
    // Not rendered; TableLayoutElement will instead consume its children
    return Container(child: Text("TABLE SECTION"));
  }
}

class TableRowLayoutElement extends LayoutElement {
  TableRowLayoutElement({
    required String name,
    required List<StyledElement> children,
    required dom.Element node,
  }) : super(name: name, children: children, node: node);

  @override
  Widget toWidget(RenderContext context) {
    // Not rendered; TableLayoutElement will instead consume its children
    return Container(child: Text("TABLE ROW"));
  }
}

class TableCellElement extends StyledElement {
  int colspan = 1;
  int rowspan = 1;

  TableCellElement({
    required String name,
    required String elementId,
    required List<String> elementClasses,
    required List<StyledElement> children,
    required Style style,
    required dom.Element node,
  }) : super(name: name, elementId: elementId, elementClasses: elementClasses, children: children, style: style, node: node) {
    colspan = _parseSpan(this, "colspan");
    rowspan = _parseSpan(this, "rowspan");
  }

  static int _parseSpan(StyledElement element, String attributeName) {
    final spanValue = element.attributes[attributeName];
    return spanValue == null ? 1 : int.tryParse(spanValue) ?? 1;
  }
}

TableCellElement parseTableCellElement(
  dom.Element element,
  List<StyledElement> children,
) {
  final cell = TableCellElement(
    name: element.localName!,
    elementId: element.id,
    elementClasses: element.classes.toList(),
    children: children,
    node: element,
    style: Style(),
  );
  if (element.localName == "th") {
    cell.style = Style(
      fontWeight: FontWeight.bold,
    );
  }
  return cell;
}

class TableStyleElement extends StyledElement {
  TableStyleElement({
    required String name,
    required List<StyledElement> children,
    required Style style,
    required dom.Element node,
  }) : super(name: name, children: children, style: style, node: node);
}

TableStyleElement parseTableDefinitionElement(
  dom.Element element,
  List<StyledElement> children,
) {
  switch (element.localName) {
    case "colgroup":
    case "col":
      return TableStyleElement(
        name: element.localName!,
        children: children,
        node: element,
        style: Style(),
      );
    default:
      return TableStyleElement(
        name: "[[No Name]]",
        children: children,
        node: element,
        style: Style(),
      );
  }
}

class DetailsContentElement extends LayoutElement {
  List<dom.Element> elementList;

  DetailsContentElement({
    required String name,
    required List<StyledElement> children,
    required dom.Element node,
    required this.elementList,
  }) : super(name: name, node: node, children: children, elementId: node.id);

  @override
  Widget toWidget(RenderContext context) {
    List<InlineSpan>? childrenList = children.map((tree) => context.parser.parseTree(context, tree)).toList();
    List<InlineSpan> toRemove = [];
    for (InlineSpan child in childrenList) {
      if (child is TextSpan && child.text != null && child.text!.trim().isEmpty) {
        toRemove.add(child);
      }
    }
    for (InlineSpan child in toRemove) {
      childrenList.remove(child);
    }
    InlineSpan? firstChild = childrenList.isNotEmpty == true ? childrenList.first : null;
    return ExpansionTile(
        key: AnchorKey.of(context.parser.key, this),
        expandedAlignment: Alignment.centerLeft,
        title: elementList.isNotEmpty == true && elementList.first.localName == "summary" ? StyledText(
          textSpan: TextSpan(
            style: style.generateTextStyle(),
            children: firstChild == null ? [] : [firstChild],
          ),
          style: style,
          renderContext: context,
        ) : Text("Details"),
        children: [
          StyledText(
            textSpan: TextSpan(
              style: style.generateTextStyle(),
              children: getChildren(childrenList, context, elementList.isNotEmpty == true && elementList.first.localName == "summary" ? firstChild : null)
            ),
            style: style,
            renderContext: context,
          ),
        ]
    );
  }

  List<InlineSpan> getChildren(List<InlineSpan> children, RenderContext context, InlineSpan? firstChild) {
    if (firstChild != null) children.removeAt(0);
    return children;
  }
}

class EmptyLayoutElement extends LayoutElement {
  EmptyLayoutElement({required String name}) : super(name: name, children: []);

  @override
  Widget? toWidget(_) => null;
}

LayoutElement parseLayoutElement(
    dom.Element element,
    List<StyledElement> children,
) {
  switch (element.localName) {
    case "details":
      if (children.isEmpty) {
        return EmptyLayoutElement(name: "empty");
      }
      return DetailsContentElement(
          node: element,
          name: element.localName!,
          children: children,
          elementList: element.children
      );
    case "table":
      return TableLayoutElement(
        name: element.localName!,
        children: children,
        node: element,
      );
    case "thead":
    case "tbody":
    case "tfoot":
      return TableSectionLayoutElement(
        name: element.localName!,
        children: children,
      );
    case "tr":
      return TableRowLayoutElement(
        name: element.localName!,
        children: children,
        node: element,
      );
    default:
      return TableLayoutElement(
          children: children,
          name: "[[No Name]]",
          node: element
      );
  }
}<|MERGE_RESOLUTION|>--- conflicted
+++ resolved
@@ -34,14 +34,9 @@
   Widget toWidget(RenderContext context) {
     return Container(
       key: AnchorKey.of(context.parser.key, this),
-<<<<<<< HEAD
       padding: style.padding?.nonNegative,
       margin: style.margin?.nonNegative,
-=======
-      margin: style.margin,
-      padding: style.padding,
       alignment: style.alignment,
->>>>>>> 2e9f2f01
       decoration: BoxDecoration(
         color: style.backgroundColor,
         border: style.border,
