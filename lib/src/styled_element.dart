import 'package:flutter/material.dart';
import 'package:flutter_html/src/css_parser.dart';
import 'package:flutter_html/style.dart';
import 'package:html/dom.dart' as dom;
//TODO(Sub6Resources): don't use the internal code of the html package as it may change unexpectedly.
//ignore: implementation_imports
import 'package:html/src/query_selector.dart';

/// A [StyledElement] applies a style to all of its children.
class StyledElement {
  final String name;
  final String elementId;
  final List<String> elementClasses;
  List<StyledElement> children;
  Style style;
  final dom.Element? _node;

  StyledElement({
    this.name = "[[No name]]",
    this.elementId = "[[No ID]]",
    this.elementClasses = const [],
    required this.children,
    required this.style,
    required dom.Element? node,
  }) : this._node = node;

  bool matchesSelector(String selector) =>
<<<<<<< HEAD
      _node != null && matches(_node!, selector);
=======
      (_node != null && matches(_node as dom.Element, selector)) || name == selector;
>>>>>>> 6de34b92

  Map<String, String> get attributes =>
      _node?.attributes.map((key, value) {
        return MapEntry(key.toString(), value);
      }) ??
      Map<String, String>();

  dom.Element? get element => _node;

  @override
  String toString() {
    String selfData =
        "[$name] ${children.length} ${elementClasses.isNotEmpty == true ? 'C:${elementClasses.toString()}' : ''}${elementId.isNotEmpty == true ? 'ID: $elementId' : ''}";
    children.forEach((child) {
      selfData += ("\n${child.toString()}")
          .replaceAll(RegExp("^", multiLine: true), "-");
    });
    return selfData;
  }
}

StyledElement parseStyledElement(
    dom.Element element, List<StyledElement> children) {
  StyledElement styledElement = StyledElement(
    name: element.localName!,
    elementId: element.id,
    elementClasses: element.classes.toList(),
    children: children,
    node: element,
    style: Style(),
  );

  switch (element.localName) {
    case "abbr":
    case "acronym":
      styledElement.style = Style(
        textDecoration: TextDecoration.underline,
        textDecorationStyle: TextDecorationStyle.dotted,
      );
      break;
    case "address":
      continue italics;
    case "article":
      styledElement.style = Style(
        display: Display.BLOCK,
      );
      break;
    case "aside":
      styledElement.style = Style(
        display: Display.BLOCK,
      );
      break;
    bold:
    case "b":
      styledElement.style = Style(
        fontWeight: FontWeight.bold,
      );
      break;
    case "bdo":
      TextDirection textDirection =
          ((element.attributes["dir"] ?? "ltr") == "rtl")
              ? TextDirection.rtl
              : TextDirection.ltr;
      styledElement.style = Style(
        direction: textDirection,
      );
      break;
    case "big":
      styledElement.style = Style(
        fontSize: FontSize.larger,
      );
      break;
    case "blockquote":
      //TODO(Sub6Resources) this is a workaround for collapsing margins. Remove.
      if (element.parent!.localName == "blockquote") {
        styledElement.style = Style(
          margin: const EdgeInsets.only(left: 40.0, right: 40.0, bottom: 14.0),
          display: Display.BLOCK,
        );
      } else {
        styledElement.style = Style(
          margin: const EdgeInsets.symmetric(horizontal: 40.0, vertical: 14.0),
          display: Display.BLOCK,
        );
      }
      break;
    case "body":
      styledElement.style = Style(
        margin: EdgeInsets.all(8.0),
        display: Display.BLOCK,
      );
      break;
    case "center":
      styledElement.style = Style(
        alignment: Alignment.center,
        display: Display.BLOCK,
      );
      break;
    case "cite":
      continue italics;
    monospace:
    case "code":
      styledElement.style = Style(
        fontFamily: 'Monospace',
      );
      break;
    case "dd":
      styledElement.style = Style(
        margin: EdgeInsets.only(left: 40.0),
        display: Display.BLOCK,
      );
      break;
    strikeThrough:
    case "del":
      styledElement.style = Style(
        textDecoration: TextDecoration.lineThrough,
      );
      break;
    case "dfn":
      continue italics;
    case "div":
      styledElement.style = Style(
        margin: EdgeInsets.all(0),
        display: Display.BLOCK,
      );
      break;
    case "dl":
      styledElement.style = Style(
        margin: EdgeInsets.symmetric(vertical: 14.0),
        display: Display.BLOCK,
      );
      break;
    case "dt":
      styledElement.style = Style(
        display: Display.BLOCK,
      );
      break;
    case "em":
      continue italics;
    case "figcaption":
      styledElement.style = Style(
        display: Display.BLOCK,
      );
      break;
    case "figure":
      styledElement.style = Style(
        margin: EdgeInsets.symmetric(vertical: 14.0, horizontal: 40.0),
        display: Display.BLOCK,
      );
      break;
    case "footer":
      styledElement.style = Style(
        display: Display.BLOCK,
      );
      break;
    case "font":
      styledElement.style = Style(
        color: element.attributes['color'] != null ?
          element.attributes['color']!.startsWith("#") ?
            ExpressionMapping.stringToColor(element.attributes['color']!) :
            ExpressionMapping.namedColorToColor(element.attributes['color']!) :
          null,
        fontFamily: element.attributes['face']?.split(",").first,
        fontSize: element.attributes['size'] != null ? numberToFontSize(element.attributes['size']!) : null,
      );
      break;
    case "h1":
      styledElement.style = Style(
        fontSize: FontSize.xxLarge,
        fontWeight: FontWeight.bold,
        margin: EdgeInsets.symmetric(vertical: 18.67),
        display: Display.BLOCK,
      );
      break;
    case "h2":
      styledElement.style = Style(
        fontSize: FontSize.xLarge,
        fontWeight: FontWeight.bold,
        margin: EdgeInsets.symmetric(vertical: 17.5),
        display: Display.BLOCK,
      );
      break;
    case "h3":
      styledElement.style = Style(
        fontSize: FontSize(16.38),
        fontWeight: FontWeight.bold,
        margin: EdgeInsets.symmetric(vertical: 16.5),
        display: Display.BLOCK,
      );
      break;
    case "h4":
      styledElement.style = Style(
        fontSize: FontSize.medium,
        fontWeight: FontWeight.bold,
        margin: EdgeInsets.symmetric(vertical: 18.5),
        display: Display.BLOCK,
      );
      break;
    case "h5":
      styledElement.style = Style(
        fontSize: FontSize(11.62),
        fontWeight: FontWeight.bold,
        margin: EdgeInsets.symmetric(vertical: 19.25),
        display: Display.BLOCK,
      );
      break;
    case "h6":
      styledElement.style = Style(
        fontSize: FontSize(9.38),
        fontWeight: FontWeight.bold,
        margin: EdgeInsets.symmetric(vertical: 22),
        display: Display.BLOCK,
      );
      break;
    case "header":
      styledElement.style = Style(
        display: Display.BLOCK,
      );
      break;
    case "hr":
      styledElement.style = Style(
        margin: EdgeInsets.symmetric(vertical: 7.0),
        width: double.infinity,
        height: 1,
        backgroundColor: Colors.black,
        display: Display.BLOCK,
      );
      break;
    case "html":
      styledElement.style = Style(
        display: Display.BLOCK,
      );
      break;
    italics:
    case "i":
      styledElement.style = Style(
        fontStyle: FontStyle.italic,
      );
      break;
    case "ins":
      continue underline;
    case "kbd":
      continue monospace;
    case "li":
      styledElement.style = Style(
        display: Display.LIST_ITEM,
      );
      break;
    case "main":
      styledElement.style = Style(
        display: Display.BLOCK,
      );
      break;
    case "mark":
      styledElement.style = Style(
        color: Colors.black,
        backgroundColor: Colors.yellow,
      );
      break;
    case "nav":
      styledElement.style = Style(
        display: Display.BLOCK,
      );
      break;
    case "noscript":
      styledElement.style = Style(
        display: Display.BLOCK,
      );
      break;
    case "ol":
    case "ul":
      //TODO(Sub6Resources): This is a workaround for collapsed margins. Remove.
      if (element.parent!.localName == "li") {
        styledElement.style = Style(
//          margin: EdgeInsets.only(left: 30.0),
          display: Display.BLOCK,
          listStyleType: element.localName == "ol"
              ? ListStyleType.DECIMAL
              : ListStyleType.DISC,
        );
      } else {
        styledElement.style = Style(
//          margin: EdgeInsets.only(left: 30.0, top: 14.0, bottom: 14.0),
          display: Display.BLOCK,
          listStyleType: element.localName == "ol"
              ? ListStyleType.DECIMAL
              : ListStyleType.DISC,
        );
      }
      break;
    case "p":
      styledElement.style = Style(
        margin: EdgeInsets.symmetric(vertical: 14.0),
        display: Display.BLOCK,
      );
      break;
    case "pre":
      styledElement.style = Style(
        fontFamily: 'monospace',
        margin: EdgeInsets.symmetric(vertical: 14.0),
        whiteSpace: WhiteSpace.PRE,
        display: Display.BLOCK,
      );
      break;
    case "q":
      styledElement.style = Style(
        before: "\"",
        after: "\"",
      );
      break;
    case "s":
      continue strikeThrough;
    case "samp":
      continue monospace;
    case "section":
      styledElement.style = Style(
        display: Display.BLOCK,
      );
      break;
    case "small":
      styledElement.style = Style(
        fontSize: FontSize.smaller,
      );
      break;
    case "strike":
      continue strikeThrough;
    case "strong":
      continue bold;
    case "sub":
      styledElement.style = Style(
        fontSize: FontSize.smaller,
        verticalAlign: VerticalAlign.SUB,
      );
      break;
    case "sup":
      styledElement.style = Style(
        fontSize: FontSize.smaller,
        verticalAlign: VerticalAlign.SUPER,
      );
      break;
    case "tt":
      continue monospace;
    underline:
    case "u":
      styledElement.style = Style(
        textDecoration: TextDecoration.underline,
      );
      break;
    case "var":
      continue italics;
  }

  return styledElement;
}

typedef ListCharacter = String Function(int i);

FontSize numberToFontSize(String num) {
  switch (num) {
    case "1":
      return FontSize.xxSmall;
    case "2":
      return FontSize.xSmall;
    case "3":
      return FontSize.small;
    case "4":
      return FontSize.medium;
    case "5":
      return FontSize.large;
    case "6":
      return FontSize.xLarge;
    case "7":
      return FontSize.xxLarge;
  }
  if (num.startsWith("+")) {
    final relativeNum = double.tryParse(num.substring(1)) ?? 0;
    return numberToFontSize((3 + relativeNum).toString());
  }
  if (num.startsWith("-")) {
    final relativeNum = double.tryParse(num.substring(1)) ?? 0;
    return numberToFontSize((3 - relativeNum).toString());
  }
  return FontSize.medium;
}<|MERGE_RESOLUTION|>--- conflicted
+++ resolved
@@ -25,11 +25,7 @@
   }) : this._node = node;
 
   bool matchesSelector(String selector) =>
-<<<<<<< HEAD
-      _node != null && matches(_node!, selector);
-=======
-      (_node != null && matches(_node as dom.Element, selector)) || name == selector;
->>>>>>> 6de34b92
+      (_node != null && matches(_node!, selector)) || name == selector;
 
   Map<String, String> get attributes =>
       _node?.attributes.map((key, value) {
