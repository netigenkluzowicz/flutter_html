--- conflicted
+++ resolved
@@ -39,8 +39,6 @@
   "log": r"\log",
   "ln": r"\ln",
 };
-
-import 'package:flutter/rendering.dart';
 
 class Context<T> {
   T data;
@@ -86,10 +84,6 @@
   }
 }
 
-<<<<<<< HEAD
-/// Gets a string of random length, for use when creating an [IFrameElement] for
-/// Flutter Web
-=======
 class CustomBorderSide {
   CustomBorderSide({
     this.color = const Color(0xFF000000),
@@ -102,7 +96,6 @@
   BorderStyle style;
 }
 
->>>>>>> b7857050
 String getRandString(int len) {
   var random = Random.secure();
   var values = List<int>.generate(len, (i) =>  random.nextInt(255));
