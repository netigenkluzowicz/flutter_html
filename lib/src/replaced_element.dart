--- conflicted
+++ resolved
@@ -8,12 +8,9 @@
 import 'package:flutter_html/src/anchor.dart';
 import 'package:flutter_html/src/html_elements.dart';
 import 'package:flutter_html/src/utils.dart';
-<<<<<<< HEAD
-=======
 import 'package:flutter_html/src/widgets/iframe_unsupported.dart'
   if (dart.library.io) 'package:flutter_html/src/widgets/iframe_mobile.dart'
   if (dart.library.html) 'package:flutter_html/src/widgets/iframe_web.dart';
->>>>>>> e421c476
 import 'package:flutter_html/style.dart';
 import 'package:flutter_svg/flutter_svg.dart';
 import 'package:html/dom.dart' as dom;
@@ -81,22 +78,8 @@
     for (final entry in context.parser.imageRenders.entries) {
       if (entry.key.call(attributes, element)) {
         final widget = entry.value.call(context, attributes, element);
-<<<<<<< HEAD
-        if (widget != null) {
-          return RawGestureDetector(
+        return RawGestureDetector(
             key: AnchorKey.of(context.parser.key, this),
-            child: widget,
-            gestures: {
-              MultipleTapGestureRecognizer: GestureRecognizerFactoryWithHandlers<MultipleTapGestureRecognizer>(
-                    () => MultipleTapGestureRecognizer(), (instance) {
-                  instance..onTap = () => context.parser.onImageTap?.call(src, context, attributes, element);
-                },
-              ),
-            },
-          );
-        }
-=======
-        return RawGestureDetector(
           child: widget,
           gestures: {
             MultipleTapGestureRecognizer: GestureRecognizerFactoryWithHandlers<MultipleTapGestureRecognizer>(
@@ -106,56 +89,12 @@
             ),
           },
         );
->>>>>>> e421c476
       }
     }
     return SizedBox(width: 0, height: 0);
   }
 }
 
-<<<<<<< HEAD
-/// [IframeContentElement is a [ReplacedElement] with web content.
-class IframeContentElement extends ReplacedElement {
-  final String src;
-  final double width;
-  final double height;
-  final NavigationDelegate navigationDelegate;
-  final UniqueKey key = UniqueKey();
-
-  IframeContentElement({
-    String name,
-    Style style,
-    this.src,
-    this.width,
-    this.height,
-    dom.Element node,
-    this.navigationDelegate,
-  }) : super(name: name, style: style, node: node);
-
-  @override
-  Widget toWidget(RenderContext context) {
-    final sandboxMode = attributes["sandbox"];
-    return Container(
-      key: AnchorKey.of(context.parser.key, this),
-      width: width ?? (height ?? 150) * 2,
-      height: height ?? (width ?? 300) / 2,
-      child: WebView(
-        initialUrl: src,
-        key: key,
-        javascriptMode: sandboxMode == null || sandboxMode == "allow-scripts"
-            ? JavascriptMode.unrestricted
-            : JavascriptMode.disabled,
-        navigationDelegate: navigationDelegate,
-        gestureRecognizers: {
-          Factory<VerticalDragGestureRecognizer>(() => VerticalDragGestureRecognizer())
-        },
-      ),
-    );
-  }
-}
-
-=======
->>>>>>> e421c476
 /// [AudioContentElement] is a [ContentElement] with an audio file as its content.
 class AudioContentElement extends ReplacedElement {
   final List<String?> src;
