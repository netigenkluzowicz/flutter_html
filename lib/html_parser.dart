import 'dart:collection';
import 'dart:math';

import 'package:csslib/parser.dart' as cssparser;
import 'package:csslib/visitor.dart' as css;
import 'package:flutter/material.dart';
import 'package:flutter/rendering.dart';
import 'package:flutter_html/flutter_html.dart';
import 'package:flutter_html/src/anchor.dart';
import 'package:flutter_html/src/css_parser.dart';
import 'package:flutter_html/src/html_elements.dart';
import 'package:flutter_html/src/layout_element.dart';
import 'package:flutter_html/src/navigation_delegate.dart';
import 'package:flutter_html/src/utils.dart';
import 'package:flutter_html/style.dart';
import 'package:html/dom.dart' as dom;
import 'package:html/parser.dart' as htmlparser;
<<<<<<< HEAD
=======
import 'package:numerus/numerus.dart';
>>>>>>> 2f3acc0a

typedef OnTap = void Function(
    String? url,
    RenderContext context,
    Map<String, String> attributes,
    dom.Element? element,
);
typedef OnCssParseError = String? Function(
  String css,
  List<cssparser.Message> errors,
);

class HtmlParser extends StatelessWidget {
  final Key? key;
  final dom.Document htmlData;
  final OnTap? onLinkTap;
  final OnTap? onAnchorTap;
  final OnTap? onImageTap;
  final OnCssParseError? onCssParseError;
  final ImageErrorListener? onImageError;
  final bool shrinkWrap;
  final bool selectable;

  final Map<String, Style> style;
  final Map<CustomRenderMatcher, CustomRender> customRenders;
  final List<String> tagsList;
<<<<<<< HEAD
  final OnTap? onAnchorTap;
=======
  final NavigationDelegate? navigationDelegateForIframe;
  final OnTap? internalOnAnchorTap;
  final TextSelectionControls? selectionControls;
  final ScrollPhysics? scrollPhysics;

  final Map<String, Size> cachedImageSizes = {};
>>>>>>> 2f3acc0a

  HtmlParser({
    required this.key,
    required this.htmlData,
    required this.onLinkTap,
    required this.onAnchorTap,
    required this.onImageTap,
    required this.onCssParseError,
    required this.onImageError,
    required this.shrinkWrap,
    required this.selectable,
    required this.style,
    required this.customRenders,
    required this.tagsList,
<<<<<<< HEAD
  }): this.onAnchorTap = key != null ? _handleAnchorTap(key, onLinkTap): null, super(key: key);
=======
    required this.navigationDelegateForIframe,
    this.selectionControls,
    this.scrollPhysics,
  })  : this.internalOnAnchorTap = onAnchorTap != null
          ? onAnchorTap
          : key != null
              ? _handleAnchorTap(key, onLinkTap)
              : null,
        super(key: key);
>>>>>>> 2f3acc0a

  @override
  Widget build(BuildContext context) {
    Map<String, Map<String, List<css.Expression>>> declarations = _getExternalCssDeclarations(htmlData.getElementsByTagName("style"), onCssParseError);
    StyledElement lexedTree = lexDomTree(
      htmlData,
      customRenders.keys.toList(),
      tagsList,
      context,
      this,
    );
    StyledElement? externalCssStyledTree;
    if (declarations.isNotEmpty) {
      externalCssStyledTree = _applyExternalCss(declarations, lexedTree);
    }
    StyledElement inlineStyledTree = _applyInlineStyles(externalCssStyledTree ?? lexedTree, onCssParseError);
    StyledElement customStyledTree = _applyCustomStyles(style, inlineStyledTree);
    StyledElement cascadedStyledTree = _cascadeStyles(style, customStyledTree);
    StyledElement cleanedTree = cleanTree(cascadedStyledTree);
    InlineSpan parsedTree = parseTree(
      RenderContext(
        buildContext: context,
        parser: this,
        tree: cleanedTree,
        style: cleanedTree.style,
      ),
      cleanedTree,
    );

    // This is the final scaling that assumes any other StyledText instances are
    // using textScaleFactor = 1.0 (which is the default). This ensures the correct
    // scaling is used, but relies on https://github.com/flutter/flutter/pull/59711
    // to wrap everything when larger accessibility fonts are used.
    if (selectable) {
      return StyledText.selectable(
        textSpan: parsedTree as TextSpan,
        style: cleanedTree.style,
        textScaleFactor: MediaQuery.of(context).textScaleFactor,
        renderContext: RenderContext(
          buildContext: context,
          parser: this,
          tree: cleanedTree,
          style: cleanedTree.style,
        ),
        selectionControls: selectionControls,
        scrollPhysics: scrollPhysics,
      );
    }
    return StyledText(
      textSpan: parsedTree,
      style: cleanedTree.style,
      textScaleFactor: MediaQuery.of(context).textScaleFactor,
      renderContext: RenderContext(
        buildContext: context,
        parser: this,
        tree: cleanedTree,
        style: cleanedTree.style,
      ),
    );
  }

  /// [parseHTML] converts a string of HTML to a DOM document using the dart `html` library.
  static dom.Document parseHTML(String data) {
    return htmlparser.parse(data);
  }

  /// [parseCss] converts a string of CSS to a CSS stylesheet using the dart `csslib` library.
  static css.StyleSheet parseCss(String data) {
    return cssparser.parse(data);
  }

  /// [lexDomTree] converts a DOM document to a simplified tree of [StyledElement]s.
  static StyledElement lexDomTree(
    dom.Document html,
    List<CustomRenderMatcher> customRenderMatchers,
    List<String> tagsList,
    BuildContext context,
    HtmlParser parser,
  ) {
    StyledElement tree = StyledElement(
      name: "[Tree Root]",
      children: <StyledElement>[],
      node: html.documentElement,
      style: Style.fromTextStyle(Theme.of(context).textTheme.bodyText2!),
    );

    html.nodes.forEach((node) {
      tree.children.add(_recursiveLexer(
        node,
        customRenderMatchers,
        tagsList,
        context,
        parser,
      ));
    });

    return tree;
  }

  /// [_recursiveLexer] is the recursive worker function for [lexDomTree].
  ///
  /// It runs the parse functions of every type of
  /// element and returns a [StyledElement] tree representing the element.
  static StyledElement _recursiveLexer(
    dom.Node node,
    List<CustomRenderMatcher> customRenderMatchers,
    List<String> tagsList,
    BuildContext context,
    HtmlParser parser,
  ) {
    List<StyledElement> children = <StyledElement>[];

    node.nodes.forEach((childNode) {
      children.add(_recursiveLexer(
        childNode,
        customRenderMatchers,
        tagsList,
        context,
        parser,
      ));
    });

    //TODO(Sub6Resources): There's probably a more efficient way to look this up.
    if (node is dom.Element) {
      if (!tagsList.contains(node.localName)) {
        return EmptyContentElement();
      }
      if (STYLED_ELEMENTS.contains(node.localName)) {
        return parseStyledElement(node, children);
      } else if (INTERACTABLE_ELEMENTS.contains(node.localName)) {
        return parseInteractableElement(node, children);
      } else if (REPLACED_ELEMENTS.contains(node.localName)) {
<<<<<<< HEAD
        return parseReplacedElement(node);
=======
        return parseReplacedElement(node, children, navigationDelegateForIframe);
>>>>>>> 2f3acc0a
      } else if (LAYOUT_ELEMENTS.contains(node.localName)) {
        return parseLayoutElement(node, children);
      } else if (TABLE_CELL_ELEMENTS.contains(node.localName)) {
        return parseTableCellElement(node, children);
      } else if (TABLE_DEFINITION_ELEMENTS.contains(node.localName)) {
        return parseTableDefinitionElement(node, children);
      } else {
        final StyledElement tree = parseStyledElement(node, children);
        for (final entry in customRenderMatchers) {
          if (entry.call(
              RenderContext(
                buildContext: context,
                parser: parser,
                tree: tree,
                style: Style.fromTextStyle(Theme.of(context).textTheme.bodyText2!),
              ),
            )) {
            return tree;
          }
        }
        return EmptyContentElement();
      }
    } else if (node is dom.Text) {
      return TextContentElement(text: node.text, style: Style(), element: node.parent, node: node);
    } else {
      return EmptyContentElement();
    }
  }

  static Map<String, Map<String, List<css.Expression>>> _getExternalCssDeclarations(List<dom.Element> styles, OnCssParseError? errorHandler) {
    String fullCss = "";
    for (final e in styles) {
      fullCss = fullCss + e.innerHtml;
    }
    if (fullCss.isNotEmpty) {
      final declarations = parseExternalCss(fullCss, errorHandler);
      return declarations;
    } else {
      return {};
    }
  }

  static StyledElement _applyExternalCss(Map<String, Map<String, List<css.Expression>>> declarations, StyledElement tree) {
    declarations.forEach((key, style) {
      try {
        if (tree.matchesSelector(key)) {
          tree.style = tree.style.merge(declarationsToStyle(style));
        }
      } catch (_) {}
    });

    tree.children.forEach((e) => _applyExternalCss(declarations, e));

    return tree;
  }

  static StyledElement _applyInlineStyles(StyledElement tree, OnCssParseError? errorHandler) {
    if (tree.attributes.containsKey("style")) {
      final newStyle = inlineCssToStyle(tree.attributes['style'], errorHandler);
      if (newStyle != null) {
        tree.style = tree.style.merge(newStyle);
      }
    }

    tree.children.forEach((e) => _applyInlineStyles(e, errorHandler));
    return tree;
  }

  /// [applyCustomStyles] applies the [Style] objects passed into the [Html]
  /// widget onto the [StyledElement] tree, no cascading of styles is done at this point.
  static StyledElement _applyCustomStyles(Map<String, Style> style, StyledElement tree) {
    style.forEach((key, style) {
      try {
        if (tree.matchesSelector(key)) {
          tree.style = tree.style.merge(style);
        }
      } catch (_) {}
    });
    tree.children.forEach((e) => _applyCustomStyles(style, e));

    return tree;
  }

  /// [_cascadeStyles] cascades all of the inherited styles down the tree, applying them to each
  /// child that doesn't specify a different style.
  static StyledElement _cascadeStyles(Map<String, Style> style, StyledElement tree) {
    tree.children.forEach((child) {
      child.style = tree.style.copyOnlyInherited(child.style);
      _cascadeStyles(style, child);
    });

    return tree;
  }

  /// [cleanTree] optimizes the [StyledElement] tree so all [BlockElement]s are
  /// on the first level, redundant levels are collapsed, empty elements are
  /// removed, and specialty elements are processed.
  static StyledElement cleanTree(StyledElement tree) {
    tree = _processInternalWhitespace(tree);
    tree = _processInlineWhitespace(tree);
    tree = _removeEmptyElements(tree);
    tree = _processListCharacters(tree);
    tree = _processBeforesAndAfters(tree);
    tree = _collapseMargins(tree);
    tree = _processFontSize(tree);
    return tree;
  }

  /// [parseTree] converts a tree of [StyledElement]s to an [InlineSpan] tree.
  ///
  /// [parseTree] is responsible for handling the [customRenders] parameter and
  /// deciding what different `Style.display` options look like as Widgets.
  InlineSpan parseTree(RenderContext context, StyledElement tree) {
    // Merge this element's style into the context so that children
    // inherit the correct style
    RenderContext newContext = RenderContext(
      buildContext: context.buildContext,
      parser: this,
      tree: tree,
      style: context.style.copyOnlyInherited(tree.style),
      key: AnchorKey.of(key, tree),
    );

    for (final entry in customRenders.keys) {
      if (entry.call(newContext)) {
        final buildChildren = () => tree.children.map((tree) => parseTree(newContext, tree)).toList();
        if (newContext.parser.selectable && customRenders[entry] is SelectableCustomRender) {
          final selectableBuildChildren = () => tree.children.map((tree) => parseTree(newContext, tree) as TextSpan).toList();
          return (customRenders[entry] as SelectableCustomRender).textSpan.call(newContext, selectableBuildChildren);
        }
        if (newContext.parser.selectable) {
          return customRenders[entry]!.inlineSpan!.call(newContext, buildChildren) as TextSpan;
        }
        if (customRenders[entry]?.inlineSpan != null) {
          return customRenders[entry]!.inlineSpan!.call(newContext, buildChildren);
        }
        return WidgetSpan(
          child: ContainerSpan(
            newContext: newContext,
            style: tree.style,
            shrinkWrap: newContext.parser.shrinkWrap,
            child: customRenders[entry]!.widget!.call(newContext, buildChildren),
          ),
        );
      }
    }
    return WidgetSpan(child: Container(height: 0, width: 0));
  }

  static OnTap _handleAnchorTap(Key key, OnTap? onLinkTap) =>
          (String? url, RenderContext context, Map<String, String> attributes, dom.Element? element) {
        if (url?.startsWith("#") == true) {
          final anchorContext = AnchorKey.forId(key, url!.substring(1))?.currentContext;
          if (anchorContext != null) {
            Scrollable.ensureVisible(anchorContext);
          }
          return;
        }
        onLinkTap?.call(url, context, attributes, element);
      };

  /// [processWhitespace] removes unnecessary whitespace from the StyledElement tree.
  ///
  /// The criteria for determining which whitespace is replaceable is outlined
  /// at https://www.w3.org/TR/css-text-3/
  /// and summarized at https://medium.com/@patrickbrosset/when-does-white-space-matter-in-html-b90e8a7cdd33
  static StyledElement _processInternalWhitespace(StyledElement tree) {
    if ((tree.style.whiteSpace ?? WhiteSpace.NORMAL) == WhiteSpace.PRE) {
      // Preserve this whitespace
    } else if (tree is TextContentElement) {
      tree.text = _removeUnnecessaryWhitespace(tree.text!);
    } else {
      tree.children.forEach(_processInternalWhitespace);
    }
    return tree;
  }

  /// [_processInlineWhitespace] is responsible for removing redundant whitespace
  /// between and among inline elements. It does so by creating a boolean [Context]
  /// and passing it to the [_processInlineWhitespaceRecursive] function.
  static StyledElement _processInlineWhitespace(StyledElement tree) {
    tree = _processInlineWhitespaceRecursive(tree, Context(false));
    return tree;
  }

  /// [_processInlineWhitespaceRecursive] analyzes the whitespace between and among different
  /// inline elements, and replaces any instance of two or more spaces with a single space, according
  /// to the w3's HTML whitespace processing specification linked to above.
  static StyledElement _processInlineWhitespaceRecursive(
    StyledElement tree,
    Context<bool> keepLeadingSpace,
  ) {
<<<<<<< HEAD
    if (tree.style.display == Display.BLOCK) {
      wpc.data = false;
    }

=======
>>>>>>> 2f3acc0a
    if (tree is TextContentElement) {
      /// initialize indices to negative numbers to make conditionals a little easier
      int textIndex = -1;
      int elementIndex = -1;
      /// initialize parent after to a whitespace to account for elements that are
      /// the last child in the list of elements
      String parentAfterText = " ";
      /// find the index of the text in the current tree
      if ((tree.element?.nodes.length ?? 0) >= 1) {
        textIndex = tree.element?.nodes.indexWhere((element) => element == tree.node) ?? -1;
      }
      /// get the parent nodes
      dom.NodeList? parentNodes = tree.element?.parent?.nodes;
      /// find the index of the tree itself in the parent nodes
      if ((parentNodes?.length ?? 0) >= 1) {
        elementIndex = parentNodes?.indexWhere((element) => element == tree.element) ?? -1;
      }
      /// if the tree is any node except the last node in the node list and the
      /// next node in the node list is a text node, then get its text. Otherwise
      /// the next node will be a [dom.Element], so keep unwrapping that until
      /// we get the underlying text node, and finally get its text.
      if (elementIndex < (parentNodes?.length ?? 1) - 1 && parentNodes?[elementIndex + 1] is dom.Text) {
        parentAfterText = parentNodes?[elementIndex + 1].text ?? " ";
      } else if (elementIndex < (parentNodes?.length ?? 1) - 1) {
        var parentAfter = parentNodes?[elementIndex + 1];
        while (parentAfter is dom.Element) {
          if (parentAfter.nodes.isNotEmpty) {
            parentAfter = parentAfter.nodes.first;
          } else {
            break;
          }
        }
        parentAfterText = parentAfter?.text ?? " ";
      }
      /// If the text is the first element in the current tree node list, it
      /// starts with a whitespace, it isn't a line break, either the
      /// whitespace is unnecessary or it is a block element, and either it is
      /// first element in the parent node list or the previous element
      /// in the parent node list ends with a whitespace, delete it.
      ///
      /// We should also delete the whitespace at any point in the node list
      /// if the previous element is a <br> because that tag makes the element
      /// act like a block element.
      if (textIndex < 1
          && tree.text!.startsWith(' ')
          && tree.element?.localName != "br"
          && (!keepLeadingSpace.data
              || BLOCK_ELEMENTS.contains(tree.element?.localName ?? ""))
          && (elementIndex < 1
              || (elementIndex >= 1
                  && parentNodes?[elementIndex - 1] is dom.Text
                  && parentNodes![elementIndex - 1].text!.endsWith(" ")))
      ) {
        tree.text = tree.text!.replaceFirst(' ', '');
      } else if (textIndex >= 1
          && tree.text!.startsWith(' ')
          && tree.element?.nodes[textIndex - 1] is dom.Element
          && (tree.element?.nodes[textIndex - 1] as dom.Element).localName == "br"
      ) {
        tree.text = tree.text!.replaceFirst(' ', '');
      }
      /// If the text is the last element in the current tree node list, it isn't
      /// a line break, and the next text node starts with a whitespace,
      /// update the [Context] to signify to that next text node whether it should
      /// keep its whitespace. This is based on whether the current text ends with a
      /// whitespace.
      if (textIndex == (tree.element?.nodes.length ?? 1) - 1
          && tree.element?.localName != "br"
          && parentAfterText.startsWith(' ')
      ) {
        keepLeadingSpace.data = !tree.text!.endsWith(' ');
      }
    }

    tree.children.forEach((e) => _processInlineWhitespaceRecursive(e, keepLeadingSpace));

    return tree;
  }

  /// [removeUnnecessaryWhitespace] removes "unnecessary" white space from the given String.
  ///
  /// The steps for removing this whitespace are as follows:
  /// (1) Remove any whitespace immediately preceding or following a newline.
  /// (2) Replace all newlines with a space
  /// (3) Replace all tabs with a space
  /// (4) Replace any instances of two or more spaces with a single space.
  static String _removeUnnecessaryWhitespace(String text) {
    return text
        .replaceAll(RegExp("\ *(?=\n)"), "\n")
        .replaceAll(RegExp("(?:\n)\ *"), "\n")
        .replaceAll("\n", " ")
        .replaceAll("\t", " ")
        .replaceAll(RegExp(" {2,}"), " ");
  }

  /// [processListCharacters] adds list characters to the front of all list items.
  ///
  /// The function uses the [_processListCharactersRecursive] function to do most of its work.
  static StyledElement _processListCharacters(StyledElement tree) {
    final olStack = ListQueue<Context>();
    tree = _processListCharactersRecursive(tree, olStack);
    return tree;
  }

  /// [_processListCharactersRecursive] uses a Stack of integers to properly number and
  /// bullet all list items according to the [ListStyleType] they have been given.
  static StyledElement _processListCharactersRecursive(
      StyledElement tree, ListQueue<Context> olStack) {
    if (tree.style.listStylePosition == null) {
      tree.style.listStylePosition = ListStylePosition.OUTSIDE;
    }
    if (tree.name == 'ol' && tree.style.listStyleType != null && tree.style.listStyleType!.type == "marker") {
      switch (tree.style.listStyleType!) {
        case ListStyleType.LOWER_LATIN:
        case ListStyleType.LOWER_ALPHA:
        case ListStyleType.UPPER_LATIN:
        case ListStyleType.UPPER_ALPHA:
          olStack.add(Context<String>('a'));
          if ((tree.attributes['start'] != null ? int.tryParse(tree.attributes['start']!) : null) != null) {
            var start = int.tryParse(tree.attributes['start']!) ?? 1;
            var x = 1;
            while (x < start) {
              olStack.last.data = olStack.last.data.toString().nextLetter();
              x++;
            }
          }
          break;
        default:
          olStack.add(Context<int>((tree.attributes['start'] != null ? int.tryParse(tree.attributes['start'] ?? "") ?? 1 : 1) - 1));
          break;
      }
    } else if (tree.style.display == Display.LIST_ITEM && tree.style.listStyleType != null && tree.style.listStyleType!.type == "widget") {
      tree.style.markerContent = tree.style.listStyleType!.widget!;
    } else if (tree.style.display == Display.LIST_ITEM && tree.style.listStyleType != null && tree.style.listStyleType!.type == "image") {
      tree.style.markerContent = Image.network(tree.style.listStyleType!.text);
    } else if (tree.style.display == Display.LIST_ITEM && tree.style.listStyleType != null) {
      String marker = "";
      switch (tree.style.listStyleType!) {
        case ListStyleType.NONE:
          break;
        case ListStyleType.CIRCLE:
          marker = '○';
          break;
        case ListStyleType.SQUARE:
          marker = '■';
          break;
        case ListStyleType.DISC:
          marker = '•';
          break;
        case ListStyleType.DECIMAL:
          if (olStack.isEmpty) {
            olStack.add(Context<int>((tree.attributes['start'] != null ? int.tryParse(tree.attributes['start'] ?? "") ?? 1 : 1) - 1));
          }
          olStack.last.data += 1;
          marker = '${olStack.last.data}.';
          break;
        case ListStyleType.LOWER_LATIN:
        case ListStyleType.LOWER_ALPHA:
          if (olStack.isEmpty) {
            olStack.add(Context<String>('a'));
            if ((tree.attributes['start'] != null ? int.tryParse(tree.attributes['start']!) : null) != null) {
              var start = int.tryParse(tree.attributes['start']!) ?? 1;
              var x = 1;
              while (x < start) {
                olStack.last.data = olStack.last.data.toString().nextLetter();
                x++;
              }
            }
          }
          marker = olStack.last.data.toString() + ".";
          olStack.last.data = olStack.last.data.toString().nextLetter();
          break;
        case ListStyleType.UPPER_LATIN:
        case ListStyleType.UPPER_ALPHA:
          if (olStack.isEmpty) {
            olStack.add(Context<String>('a'));
            if ((tree.attributes['start'] != null ? int.tryParse(tree.attributes['start']!) : null) != null) {
              var start = int.tryParse(tree.attributes['start']!) ?? 1;
              var x = 1;
              while (x < start) {
                olStack.last.data = olStack.last.data.toString().nextLetter();
                x++;
              }
            }
          }
          marker = olStack.last.data.toString().toUpperCase() + ".";
          olStack.last.data = olStack.last.data.toString().nextLetter();
          break;
        case ListStyleType.LOWER_ROMAN:
          if (olStack.isEmpty) {
            olStack.add(Context<int>((tree.attributes['start'] != null ? int.tryParse(tree.attributes['start'] ?? "") ?? 1 : 1) - 1));
          }
          olStack.last.data += 1;
          if (olStack.last.data <= 0) {
            marker = '${olStack.last.data}.';
          } else {
            marker = (olStack.last.data as int).toRomanNumeralString()!.toLowerCase() + ".";
          }
          break;
        case ListStyleType.UPPER_ROMAN:
          if (olStack.isEmpty) {
            olStack.add(Context<int>((tree.attributes['start'] != null ? int.tryParse(tree.attributes['start'] ?? "") ?? 1 : 1) - 1));
          }
          olStack.last.data += 1;
          if (olStack.last.data <= 0) {
            marker = '${olStack.last.data}.';
          } else {
            marker = (olStack.last.data as int).toRomanNumeralString()! + ".";
          }
          break;
      }
      tree.style.markerContent = Text(
          marker,
          textAlign: TextAlign.right,
      );
    }

    tree.children.forEach((e) => _processListCharactersRecursive(e, olStack));

    if (tree.name == 'ol') {
      olStack.removeLast();
    }

    return tree;
  }

  /// [_processBeforesAndAfters] adds text content to the beginning and end of
  /// the list of the trees children according to the `before` and `after` Style
  /// properties.
  static StyledElement _processBeforesAndAfters(StyledElement tree) {
    if (tree.style.before != null) {
      tree.children.insert(
          0, TextContentElement(text: tree.style.before, style: tree.style.copyWith(beforeAfterNull: true, display: Display.INLINE)));
    }
    if (tree.style.after != null) {
      tree.children
          .add(TextContentElement(text: tree.style.after, style: tree.style.copyWith(beforeAfterNull: true, display: Display.INLINE)));
    }

    tree.children.forEach(_processBeforesAndAfters);

    return tree;
  }

  /// [collapseMargins] follows the specifications at https://www.w3.org/TR/CSS21/box.html#collapsing-margins
  /// for collapsing margins of block-level boxes. This prevents the doubling of margins between
  /// boxes, and makes for a more correct rendering of the html content.
  ///
  /// Paraphrased from the CSS specification:
  /// Margins are collapsed if both belong to vertically-adjacent box edges, i.e form one of the following pairs:
  /// (1) Top margin of a box and top margin of its first in-flow child
  /// (2) Bottom margin of a box and top margin of its next in-flow following sibling
  /// (3) Bottom margin of a last in-flow child and bottom margin of its parent (if the parent's height is not explicit)
  /// (4) Top and Bottom margins of a box with a height of zero or no in-flow children.
  static StyledElement _collapseMargins(StyledElement tree) {
    //Short circuit if we've reached a leaf of the tree
    if (tree.children.isEmpty) {
      // Handle case (4) from above.
      if ((tree.style.height ?? 0) == 0) {
        tree.style.margin = EdgeInsets.zero;
      }
      return tree;
    }

    //Collapsing should be depth-first.
    tree.children.forEach(_collapseMargins);

    //The root boxes do not collapse.
    if (tree.name == '[Tree Root]' || tree.name == 'html') {
      return tree;
    }

    // Handle case (1) from above.
    // Top margins cannot collapse if the element has padding
    if ((tree.style.padding?.top ?? 0) == 0) {
      final parentTop = tree.style.margin?.top ?? 0;
      final firstChildTop = tree.children.first.style.margin?.top ?? 0;
      final newOuterMarginTop = max(parentTop, firstChildTop);

      // Set the parent's margin
      if (tree.style.margin == null) {
        tree.style.margin = EdgeInsets.only(top: newOuterMarginTop);
      } else {
        tree.style.margin = tree.style.margin!.copyWith(top: newOuterMarginTop);
      }

      // And remove the child's margin
      if (tree.children.first.style.margin == null) {
        tree.children.first.style.margin = EdgeInsets.zero;
      } else {
        tree.children.first.style.margin =
            tree.children.first.style.margin!.copyWith(top: 0);
      }
    }

    // Handle case (3) from above.
    // Bottom margins cannot collapse if the element has padding
    if ((tree.style.padding?.bottom ?? 0) == 0) {
      final parentBottom = tree.style.margin?.bottom ?? 0;
      final lastChildBottom = tree.children.last.style.margin?.bottom ?? 0;
      final newOuterMarginBottom = max(parentBottom, lastChildBottom);

      // Set the parent's margin
      if (tree.style.margin == null) {
        tree.style.margin = EdgeInsets.only(bottom: newOuterMarginBottom);
      } else {
        tree.style.margin =
            tree.style.margin!.copyWith(bottom: newOuterMarginBottom);
      }

      // And remove the child's margin
      if (tree.children.last.style.margin == null) {
        tree.children.last.style.margin = EdgeInsets.zero;
      } else {
        tree.children.last.style.margin =
            tree.children.last.style.margin!.copyWith(bottom: 0);
      }
    }

    // Handle case (2) from above.
    if (tree.children.length > 1) {
      for (int i = 1; i < tree.children.length; i++) {
        final previousSiblingBottom =
            tree.children[i - 1].style.margin?.bottom ?? 0;
        final thisTop = tree.children[i].style.margin?.top ?? 0;
        final newInternalMargin = max(previousSiblingBottom, thisTop) / 2;

        if (tree.children[i - 1].style.margin == null) {
          tree.children[i - 1].style.margin =
              EdgeInsets.only(bottom: newInternalMargin);
        } else {
          tree.children[i - 1].style.margin = tree.children[i - 1].style.margin!
              .copyWith(bottom: newInternalMargin);
        }

        if (tree.children[i].style.margin == null) {
          tree.children[i].style.margin =
              EdgeInsets.only(top: newInternalMargin);
        } else {
          tree.children[i].style.margin =
              tree.children[i].style.margin!.copyWith(top: newInternalMargin);
        }
      }
    }

    return tree;
  }

  /// [removeEmptyElements] recursively removes empty elements.
  ///
  /// An empty element is any [EmptyContentElement], any empty [TextContentElement],
  /// or any block-level [TextContentElement] that contains only whitespace and doesn't follow
  /// a block element or a line break.
  static StyledElement _removeEmptyElements(StyledElement tree) {
    List<StyledElement> toRemove = <StyledElement>[];
    bool lastChildBlock = true;
    tree.children.forEach((child) {
      if (child is EmptyContentElement || child is EmptyLayoutElement) {
        toRemove.add(child);
      } else if (child is TextContentElement
          && (tree.name == "body" || tree.name == "ul")
          && child.text!.replaceAll(' ', '').isEmpty) {
        toRemove.add(child);
      } else if (child is TextContentElement
          && child.text!.isEmpty
          && child.style.whiteSpace != WhiteSpace.PRE) {
        toRemove.add(child);
      } else if (child is TextContentElement &&
          child.style.whiteSpace != WhiteSpace.PRE &&
          tree.style.display == Display.BLOCK &&
          child.text!.isEmpty &&
          lastChildBlock) {
        toRemove.add(child);
      } else if (child.style.display == Display.NONE) {
        toRemove.add(child);
      } else {
        _removeEmptyElements(child);
      }

      // This is used above to check if the previous element is a block element or a line break.
      lastChildBlock = (child.style.display == Display.BLOCK ||
          child.style.display == Display.LIST_ITEM ||
          (child is TextContentElement && child.text == '\n'));
    });
    tree.children.removeWhere((element) => toRemove.contains(element));

    return tree;
  }

  /// [_processFontSize] changes percent-based font sizes (negative numbers in this implementation)
  /// to pixel-based font sizes.
  static StyledElement _processFontSize(StyledElement tree) {
    double? parentFontSize = tree.style.fontSize?.size ?? FontSize.medium.size;

    tree.children.forEach((child) {
      if ((child.style.fontSize?.size ?? parentFontSize)! < 0) {
        child.style.fontSize =
            FontSize(parentFontSize! * -child.style.fontSize!.size!);
      }

      _processFontSize(child);
    });
    return tree;
  }
}

/// The [RenderContext] is available when parsing the tree. It contains information
/// about the [BuildContext] of the `Html` widget, contains the configuration available
/// in the [HtmlParser], and contains information about the [Style] of the current
/// tree root.
class RenderContext {
  final BuildContext buildContext;
  final HtmlParser parser;
  final StyledElement tree;
  final Style style;
  final AnchorKey? key;

  RenderContext({
    required this.buildContext,
    required this.parser,
    required this.tree,
    required this.style,
    this.key,
  });
}

/// A [ContainerSpan] is a widget with an [InlineSpan] child or children.
///
/// A [ContainerSpan] can have a border, background color, height, width, padding, and margin
/// and can represent either an INLINE or BLOCK-level element.
class ContainerSpan extends StatelessWidget {
  final AnchorKey? key;
  final Widget? child;
  final List<InlineSpan>? children;
  final Style style;
  final RenderContext newContext;
  final bool shrinkWrap;

  ContainerSpan({
    this.key,
    this.child,
    this.children,
    required this.style,
    required this.newContext,
    this.shrinkWrap = false,
  }): super(key: key);

  @override
  Widget build(BuildContext _) {
    return Container(
      decoration: BoxDecoration(
        border: style.border,
        color: style.backgroundColor,
      ),
      height: style.height,
      width: style.width,
      padding: style.padding?.nonNegative,
      margin: style.margin?.nonNegative,
      alignment: shrinkWrap ? null : style.alignment,
      child: child ??
          StyledText(
            textSpan: TextSpan(
              style: newContext.style.generateTextStyle(),
              children: children,
            ),
            style: newContext.style,
            renderContext: newContext,
          ),
    );
  }
}

class StyledText extends StatelessWidget {
  final InlineSpan textSpan;
  final Style style;
  final double textScaleFactor;
  final RenderContext renderContext;
  final AnchorKey? key;
  final bool _selectable;
  final TextSelectionControls? selectionControls;
  final ScrollPhysics? scrollPhysics;

  const StyledText({
    required this.textSpan,
    required this.style,
    this.textScaleFactor = 1.0,
    required this.renderContext,
    this.key,
    this.selectionControls,
    this.scrollPhysics,
  }) : _selectable = false,
        super(key: key);

  const StyledText.selectable({
    required TextSpan textSpan,
    required this.style,
    this.textScaleFactor = 1.0,
    required this.renderContext,
    this.key,
    this.selectionControls,
    this.scrollPhysics,
  }) : textSpan = textSpan,
        _selectable = true,
        super(key: key);

  @override
  Widget build(BuildContext context) {
    if (_selectable) {
      return SelectableText.rich(
        textSpan as TextSpan,
        style: style.generateTextStyle(),
        textAlign: style.textAlign,
        textDirection: style.direction,
        textScaleFactor: textScaleFactor,
        maxLines: style.maxLines,
        selectionControls: selectionControls,
        scrollPhysics: scrollPhysics,
      );
    }
    return SizedBox(
      width: consumeExpandedBlock(style.display, renderContext),
      child: Text.rich(
        textSpan,
        style: style.generateTextStyle(),
        textAlign: style.textAlign,
        textDirection: style.direction,
        textScaleFactor: textScaleFactor,
        maxLines: style.maxLines,
        overflow: style.textOverflow,
      ),
    );
  }

  double? consumeExpandedBlock(Display? display, RenderContext context) {
    if ((display == Display.BLOCK || display == Display.LIST_ITEM) && !renderContext.parser.shrinkWrap) {
      return double.infinity;
    }
    return null;
  }
}

extension IterateLetters on String {
  String nextLetter() {
    String s = this.toLowerCase();
    if (s == "z") {
      return String.fromCharCode(s.codeUnitAt(0) - 25) + String.fromCharCode(s.codeUnitAt(0) - 25); // AA or aa
    } else {
      var lastChar = s.substring(s.length - 1);
      var sub = s.substring(0, s.length - 1);
      if (lastChar == "z") {
        // If a string of length > 1 ends in Z/z,
        // increment the string (excluding the last Z/z) recursively,
        // and append A/a (depending on casing) to it
        return sub.nextLetter() + 'a';
      } else {
        // (take till last char) append with (increment last char)
        return sub + String.fromCharCode(lastChar.codeUnitAt(0) + 1);
      }
    }
  }
}<|MERGE_RESOLUTION|>--- conflicted
+++ resolved
@@ -10,15 +10,11 @@
 import 'package:flutter_html/src/css_parser.dart';
 import 'package:flutter_html/src/html_elements.dart';
 import 'package:flutter_html/src/layout_element.dart';
-import 'package:flutter_html/src/navigation_delegate.dart';
 import 'package:flutter_html/src/utils.dart';
 import 'package:flutter_html/style.dart';
 import 'package:html/dom.dart' as dom;
 import 'package:html/parser.dart' as htmlparser;
-<<<<<<< HEAD
-=======
 import 'package:numerus/numerus.dart';
->>>>>>> 2f3acc0a
 
 typedef OnTap = void Function(
     String? url,
@@ -45,16 +41,11 @@
   final Map<String, Style> style;
   final Map<CustomRenderMatcher, CustomRender> customRenders;
   final List<String> tagsList;
-<<<<<<< HEAD
-  final OnTap? onAnchorTap;
-=======
-  final NavigationDelegate? navigationDelegateForIframe;
   final OnTap? internalOnAnchorTap;
   final TextSelectionControls? selectionControls;
   final ScrollPhysics? scrollPhysics;
 
   final Map<String, Size> cachedImageSizes = {};
->>>>>>> 2f3acc0a
 
   HtmlParser({
     required this.key,
@@ -69,10 +60,6 @@
     required this.style,
     required this.customRenders,
     required this.tagsList,
-<<<<<<< HEAD
-  }): this.onAnchorTap = key != null ? _handleAnchorTap(key, onLinkTap): null, super(key: key);
-=======
-    required this.navigationDelegateForIframe,
     this.selectionControls,
     this.scrollPhysics,
   })  : this.internalOnAnchorTap = onAnchorTap != null
@@ -81,7 +68,6 @@
               ? _handleAnchorTap(key, onLinkTap)
               : null,
         super(key: key);
->>>>>>> 2f3acc0a
 
   @override
   Widget build(BuildContext context) {
@@ -214,11 +200,7 @@
       } else if (INTERACTABLE_ELEMENTS.contains(node.localName)) {
         return parseInteractableElement(node, children);
       } else if (REPLACED_ELEMENTS.contains(node.localName)) {
-<<<<<<< HEAD
-        return parseReplacedElement(node);
-=======
-        return parseReplacedElement(node, children, navigationDelegateForIframe);
->>>>>>> 2f3acc0a
+        return parseReplacedElement(node, children);
       } else if (LAYOUT_ELEMENTS.contains(node.localName)) {
         return parseLayoutElement(node, children);
       } else if (TABLE_CELL_ELEMENTS.contains(node.localName)) {
@@ -411,13 +393,6 @@
     StyledElement tree,
     Context<bool> keepLeadingSpace,
   ) {
-<<<<<<< HEAD
-    if (tree.style.display == Display.BLOCK) {
-      wpc.data = false;
-    }
-
-=======
->>>>>>> 2f3acc0a
     if (tree is TextContentElement) {
       /// initialize indices to negative numbers to make conditionals a little easier
       int textIndex = -1;
@@ -906,22 +881,7 @@
     this.textScaleFactor = 1.0,
     required this.renderContext,
     this.key,
-    this.selectionControls,
-    this.scrollPhysics,
-  }) : _selectable = false,
-        super(key: key);
-
-  const StyledText.selectable({
-    required TextSpan textSpan,
-    required this.style,
-    this.textScaleFactor = 1.0,
-    required this.renderContext,
-    this.key,
-    this.selectionControls,
-    this.scrollPhysics,
-  }) : textSpan = textSpan,
-        _selectable = true,
-        super(key: key);
+  }) : super(key: key);
 
   @override
   Widget build(BuildContext context) {
