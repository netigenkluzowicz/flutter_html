--- conflicted
+++ resolved
@@ -304,28 +304,7 @@
       tree: tree,
       style: context.style.copyOnlyInherited(tree.style),
     );
-    List<int> lineEndingIndices = [];
-    tree.children.forEachIndexed((index, element) {
-      //we want the element to be a block element, but we don't want to add
-      //new-lines before/after the html and body
-      if (element.style.display == Display.BLOCK
-          && element.element?.localName != "html"
-          && element.element?.localName != "body"
-      ) {
-        //if the parent element is body and the element is first, we don't want
-        //to add a new-line before
-        if (index == 0 && element.element?.parent?.localName == "body") {
-          lineEndingIndices.add(index + 1);
-        } else {
-          lineEndingIndices.addAll([index, index + 1]);
-        }
-      }
-    });
-    //we don't need a new-line at the end
-    if (lineEndingIndices.isNotEmpty && lineEndingIndices.last == tree.children.length) {
-      lineEndingIndices.removeLast();
-    }
-    lineEndingIndices = lineEndingIndices.toSet().toList();
+
     if (customRender.containsKey(tree.name)) {
       final render = customRender[tree.name]!.call(
         newContext,
@@ -354,23 +333,28 @@
     }
 
     //Return the correct InlineSpan based on the element type.
-<<<<<<< HEAD
-    if (tree.style.display == Display.BLOCK) {
+    if (tree.style.display == Display.BLOCK && tree.children.isNotEmpty) {
       if (newContext.parser.selectable) {
-        final children = tree.children.map((tree) => parseTree(newContext, tree)).toList();
-        //use provided indices to insert new-lines at those locations
-        //makes sure to account for list size changes with "+ i"
-        lineEndingIndices.forEachIndexed((i, element) {
-          children.insert(element + i, TextSpan(text: "\n"));
-        });
         return TextSpan(
           style: newContext.style.generateTextStyle(),
-          children: children,
+          children: tree.children
+              .expandIndexed((i, childTree) => [
+            if (shrinkWrap &&
+                childTree.style.display == Display.BLOCK &&
+                i > 0 &&
+                tree.children[i - 1] is ReplacedElement)
+              TextSpan(text: "\n"),
+            parseTree(newContext, childTree),
+            if (shrinkWrap &&
+                i != tree.children.length - 1 &&
+                childTree.style.display == Display.BLOCK &&
+                childTree.element?.localName != "html" &&
+                childTree.element?.localName != "body")
+              TextSpan(text: "\n"),
+          ])
+              .toList(),
         );
       }
-=======
-    if (tree.style.display == Display.BLOCK && tree.children.isNotEmpty) {
->>>>>>> 2a219717
       return WidgetSpan(
         child: ContainerSpan(
           key: AnchorKey.of(key, tree),
