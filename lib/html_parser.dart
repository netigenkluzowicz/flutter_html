import 'dart:convert';

import 'package:flutter/gestures.dart';
import 'package:flutter/material.dart';
import 'package:html/dom.dart' as dom;
import 'package:html/parser.dart' as parser;

typedef CustomRender = Widget Function(dom.Node node, List<Widget> children);
typedef OnLinkTap = void Function(String url);

const OFFSET_TAGS_FONT_SIZE_FACTOR =
    0.7; //The ratio of the parent font for each of the offset tags: sup or sub

class LinkTextSpan extends TextSpan {
  // Beware!
  //
  // This class is only safe because the TapGestureRecognizer is not
  // given a deadline and therefore never allocates any resources.
  //
  // In any other situation -- setting a deadline, using any of the less trivial
  // recognizers, etc -- you would have to manage the gesture recognizer's
  // lifetime and call dispose() when the TextSpan was no longer being rendered.
  //
  // Since TextSpan itself is @immutable, this means that you would have to
  // manage the recognizer from outside the TextSpan, e.g. in the State of a
  // stateful widget that then hands the recognizer to the TextSpan.
  final String url;

  LinkTextSpan(
      {TextStyle style,
      this.url,
      String text,
      OnLinkTap onLinkTap,
      List<TextSpan> children})
      : super(
            style: style,
            text: text,
            children: children ?? <TextSpan>[],
            recognizer: TapGestureRecognizer()
              ..onTap = () {
                onLinkTap(url);
              });
}

class LinkBlock extends Container {
  // final String url;
  // final EdgeInsets padding;
  // final EdgeInsets margin;
  // final OnLinkTap onLinkTap;
  final List<Widget> children;

  LinkBlock({
    String url,
    EdgeInsets padding,
    EdgeInsets margin,
    OnLinkTap onLinkTap,
    this.children,
  }) : super(
            padding: padding,
            margin: margin,
            child: GestureDetector(
                onTap: () {
                  onLinkTap(url);
                },
                child: Column(
                  children: children,
                )));
}

class BlockText extends StatelessWidget {
  final RichText child;
  final EdgeInsets padding;
  final EdgeInsets margin;
  final String leadingChar;
  final Decoration decoration;

  BlockText(
      {@required this.child,
      this.padding,
      this.margin,
      this.leadingChar = '',
      this.decoration});

  @override
  Widget build(BuildContext context) {
    return Container(
        width: double.infinity,
        padding: this.padding,
        margin: this.margin,
        decoration: this.decoration,
        child: Row(
          crossAxisAlignment: CrossAxisAlignment.start,
          children: <Widget>[
            leadingChar.isNotEmpty ? Text(leadingChar) : Container(),
            Expanded(child: child),
          ],
        ));
  }
}

class ParseContext {
  List<Widget> rootWidgetList; // the widgetList accumulator
  dynamic parentElement; // the parent spans accumulator
  int indentLevel = 0;
  int listCount = 0;
  String listChar = '•';
  String blockType; // blockType can be 'p', 'div', 'ul', 'ol', 'blockquote'
  bool condenseWhitespace = true;
  bool spansOnly = false;
  bool inBlock = false;
  TextStyle childStyle;

  ParseContext(
      {this.rootWidgetList,
      this.parentElement,
      this.indentLevel = 0,
      this.listCount = 0,
      this.listChar = '•',
      this.blockType,
      this.condenseWhitespace = true,
      this.spansOnly = false,
      this.inBlock = false,
      this.childStyle}) {
    childStyle = childStyle ?? TextStyle();
  }

  ParseContext.fromContext(ParseContext parseContext) {
    rootWidgetList = parseContext.rootWidgetList;
    parentElement = parseContext.parentElement;
    indentLevel = parseContext.indentLevel;
    listCount = parseContext.listCount;
    listChar = parseContext.listChar;
    blockType = parseContext.blockType;
    condenseWhitespace = parseContext.condenseWhitespace;
    spansOnly = parseContext.spansOnly;
    inBlock = parseContext.inBlock;
    childStyle = parseContext.childStyle ?? TextStyle();
  }
}

class HtmlRichTextParser extends StatelessWidget {
  HtmlRichTextParser({
    @required this.width,
    this.onLinkTap,
    this.renderNewlines = false,
    this.html,
<<<<<<< HEAD
    this.onImageError,
=======
    this.linkStyle = const TextStyle(
        decoration: TextDecoration.underline,
        color: Colors.blueAccent,
        decorationColor: Colors.blueAccent),
>>>>>>> f8cb4520
  });

  final double indentSize = 10.0;

  final double width;
  final onLinkTap;
  final bool renderNewlines;
  final String html;
<<<<<<< HEAD
  final ImageErrorListener onImageError;
=======
  final TextStyle linkStyle;
>>>>>>> f8cb4520

  // style elements set a default style
  // for all child nodes
  // treat ol, ul, and blockquote like style elements also
  static const _supportedStyleElements = [
    "b",
    "i",
    "em",
    "strong",
    "code",
    "u",
    "small",
    "abbr",
    "acronym",
    "ol",
    "ul",
    "blockquote",
    "span",
  ];

  // specialty elements require unique handling
  // eg. the "a" tag can contain a block of text or an image
  // sometimes "a" will be rendered with a textspan and recognizer
  // sometimes "a" will be rendered with a clickable Block
  static const _supportedSpecialtyElements = [
    "a",
    "br",
    "table",
    "tbody",
    "caption",
    "td",
    "tfoot",
    "th",
    "thead",
    "tr",
  ];

  // block elements are always rendered with a new
  // block-level widget, if a block level element
  // is found inside another block level element,
  // we simply treat it as a new block level element
  static const _supportedBlockElements = [
    "article",
    "body",
    "center",
    "dd",
    "dfn",
    "div",
    "dl",
    "dt",
    "figcaption",
    "figure",
    "footer",
    "h1",
    "h2",
    "h3",
    "h4",
    "h5",
    "h6",
    "header",
    "hr",
    "img",
    "li",
    "main",
    "p",
    "pre",
    "section",
  ];

  static get _supportedElements => List()
    ..addAll(_supportedStyleElements)
    ..addAll(_supportedSpecialtyElements)
    ..addAll(_supportedBlockElements);

  // this function is called recursively for each child
  // however, the first time it is called, we make sure
  // to ignore the node itself, so we only pay attention
  // to the children
  bool _hasBlockChild(dom.Node node, {bool ignoreSelf = true}) {
    bool retval = false;
    if (node is dom.Element) {
      if (_supportedBlockElements.contains(node.localName) && !ignoreSelf)
        return true;
      node.nodes.forEach((dom.Node node) {
        if (_hasBlockChild(node, ignoreSelf: false)) retval = true;
      });
    }
    return retval;
  }

  // Parses an html string and returns a list of RichText widgets that represent the body of your html document.

  @override
  Widget build(BuildContext context) {
    String data = html;

    if (renderNewlines) {
      data = data.replaceAll("\n", "<br />");
    }
    dom.Document document = parser.parse(data);
    dom.Node body = document.body;

    List<Widget> widgetList = new List<Widget>();
    ParseContext parseContext = ParseContext(
      rootWidgetList: widgetList,
      childStyle: DefaultTextStyle.of(context).style,
    );

    // ignore the top level "body"
    body.nodes
        .forEach((dom.Node node) => _parseNode(node, parseContext, context));
    // _parseNode(body, parseContext);

    // filter out empty widgets
    List<Widget> children = [];
    widgetList.forEach((dynamic w) {
      if (w is BlockText) {
        if (w.child.text == null) return;
        if ((w.child.text.text == null || w.child.text.text.isEmpty) &&
            (w.child.text.children == null || w.child.text.children.isEmpty))
          return;
      } else if (w is LinkBlock) {
        if (w.children.isEmpty) return;
      } else if (w is LinkTextSpan) {
        if (w.text.isEmpty && w.children.isEmpty) return;
      }
      children.add(w);
    });

    return Column(
      children: children,
    );
  }

  // THE WORKHORSE FUNCTION!!
  // call the function with the current node and a ParseContext
  // the ParseContext is used to do a number of things
  // first, since we call this function recursively, the parseContext holds references to
  // all the data that is relevant to a particular iteration and its child iterations
  // it holds information about whether to indent the text, whether we are in a list, etc.
  //
  // secondly, it holds the 'global' widgetList that accumulates all the block-level widgets
  //
  // thirdly, it holds a reference to the most recent "parent" so that this iteration of the
  // function can add child nodes to the parent if it should
  //
  // each iteration creates a new parseContext as a copy of the previous one if it needs to
  void _parseNode(
      dom.Node node, ParseContext parseContext, BuildContext buildContext) {
    // TEXT ONLY NODES
    // a text only node is a child of a tag with no inner html
    if (node is dom.Text) {
      // WHITESPACE CONSIDERATIONS ---
      // truly empty nodes should just be ignored
      if (node.text.trim() == "" && node.text.indexOf(" ") == -1) {
        return;
      }

      // we might want to preserve internal whitespace
      // empty strings of whitespace might be significant or not, condense it by default
      String finalText = node.text;
      if (parseContext.condenseWhitespace) {
        finalText = condenseHtmlWhitespace(node.text);

        // if this is part of a string of spans, we will preserve leading
        // and trailing whitespace unless the previous character is whitespace
        if (parseContext.parentElement == null)
          finalText = finalText.trimLeft();
        else if (parseContext.parentElement is TextSpan ||
            parseContext.parentElement is LinkTextSpan) {
          String lastString = parseContext.parentElement.text ?? '';
          if (!parseContext.parentElement.children.isEmpty) {
            lastString = parseContext.parentElement.children.last.text ?? '';
          }
          if (lastString.endsWith(' ') || lastString.endsWith('\n')) {
            finalText = finalText.trimLeft();
          }
        }
      }

      // if the finalText is actually empty, just return (unless it's just a space)
      if (finalText.trim().isEmpty && finalText != " ") return;

      // NOW WE HAVE OUR TRULY FINAL TEXT
      // debugPrint("Plain Text Node: '$finalText'");

      // create a span by default
      TextSpan span = TextSpan(
          text: finalText,
          children: <TextSpan>[],
          style: parseContext.childStyle);

      // in this class, a ParentElement must be a BlockText, LinkTextSpan, Row, Column, TextSpan

      // the parseContext might actually be a block level style element, so we
      // need to honor the indent and styling specified by that block style.
      // e.g. ol, ul, blockquote
      bool treatLikeBlock =
          ['blockquote', 'ul', 'ol'].indexOf(parseContext.blockType) != -1;

      // if there is no parentElement, contain the span in a BlockText
      if (parseContext.parentElement == null) {
        // if this is inside a context that should be treated like a block
        // but the context is not actually a block, create a block
        // and append it to the root widget tree
        if (treatLikeBlock) {
          Decoration decoration;
          if (parseContext.blockType == 'blockquote') {
            decoration = BoxDecoration(
              border:
                  Border(left: BorderSide(color: Colors.black38, width: 2.0)),
            );
            parseContext.childStyle = parseContext.childStyle.merge(TextStyle(
              fontStyle: FontStyle.italic,
            ));
          }
          BlockText blockText = BlockText(
            margin: EdgeInsets.only(
                top: 8.0,
                bottom: 8.0,
                left: parseContext.indentLevel * indentSize),
            padding: EdgeInsets.all(2.0),
            decoration: decoration,
            child: RichText(
              textAlign: TextAlign.left,
              text: span,
            ),
          );
          parseContext.rootWidgetList.add(blockText);
        } else {
          parseContext.rootWidgetList
              .add(BlockText(child: RichText(text: span)));
        }

        // this allows future items to be added as children of this item
        parseContext.parentElement = span;

        // if the parent is a LinkTextSpan, keep the main attributes of that span going.
      } else if (parseContext.parentElement is LinkTextSpan) {
        // add this node to the parent as another LinkTextSpan
        parseContext.parentElement.children.add(LinkTextSpan(
          style:
              parseContext.parentElement.style.merge(parseContext.childStyle),
          url: parseContext.parentElement.url,
          text: finalText,
          onLinkTap: onLinkTap,
        ));

        // if the parent is a normal span, just add this to that list
      } else if (!(parseContext.parentElement.children is List<Widget>)) {
        parseContext.parentElement.children.add(span);
      } else {
        // Doing nothing... we shouldn't ever get here
      }
      return;
    }

    // OTHER ELEMENT NODES
    else if (node is dom.Element) {
      assert(() {
        // debugPrint("Found ${node.localName}");
        // debugPrint(node.outerHtml);
        return true;
      }());

      if (!_supportedElements.contains(node.localName)) {
        return;
      }

      // make a copy of the current context so that we can modify
      // pieces of it for the next iteration of this function
      ParseContext nextContext = new ParseContext.fromContext(parseContext);

      // handle style elements
      if (_supportedStyleElements.contains(node.localName)) {
        TextStyle childStyle = parseContext.childStyle ?? TextStyle();

        switch (node.localName) {
          //"b","i","em","strong","code","u","small","abbr","acronym"
          case "b":
          case "strong":
            childStyle =
                childStyle.merge(TextStyle(fontWeight: FontWeight.bold));
            break;
          case "i":
          case "em":
            childStyle =
                childStyle.merge(TextStyle(fontStyle: FontStyle.italic));
            break;
          case "code":
            childStyle = childStyle.merge(TextStyle(fontFamily: 'monospace'));
            break;
          case "u":
            childStyle = childStyle
                .merge(TextStyle(decoration: TextDecoration.underline));
            break;
          case "abbr":
          case "acronym":
            childStyle = childStyle.merge(TextStyle(
              decoration: TextDecoration.underline,
              decorationStyle: TextDecorationStyle.dotted,
            ));
            break;
          case "small":
            childStyle = childStyle.merge(TextStyle(fontSize: 12.0));
            break;
          case "ol":
            nextContext.indentLevel += 1;
            nextContext.listChar = '#';
            nextContext.listCount = 0;
            nextContext.blockType = 'ol';
            break;
          case "ul":
            nextContext.indentLevel += 1;
            nextContext.listChar = '•';
            nextContext.listCount = 0;
            nextContext.blockType = 'ul';
            break;
          case "blockquote":
            nextContext.indentLevel += 1;
            nextContext.blockType = 'blockquote';
            break;
          case "span":
            //No additional styles
            break;
        }
        nextContext.childStyle = childStyle;
      }

      // handle specialty elements
      else if (_supportedSpecialtyElements.contains(node.localName)) {
        // should support "a","br","table","tbody","thead","tfoot","th","tr","td"

        switch (node.localName) {
          case "a":
            // if this item has block children, we create
            // a container and gesture recognizer for the entire
            // element, otherwise, we create a LinkTextSpan
            String url = node.attributes['href'] ?? null;

            if (_hasBlockChild(node)) {
              LinkBlock linkContainer = LinkBlock(
                url: url,
                margin: EdgeInsets.only(
                    left: parseContext.indentLevel * indentSize),
                onLinkTap: onLinkTap,
                children: <Widget>[],
              );
              nextContext.parentElement = linkContainer;
              nextContext.rootWidgetList.add(linkContainer);
            } else {
              TextStyle _linkStyle = parseContext.childStyle.merge(linkStyle);
              LinkTextSpan span = LinkTextSpan(
                style: _linkStyle,
                url: url,
                onLinkTap: onLinkTap,
                children: <TextSpan>[],
              );
              if (parseContext.parentElement is TextSpan) {
                nextContext.parentElement.children.add(span);
              } else {
                // start a new block element for this link and its text
                BlockText blockElement = BlockText(
                  margin: EdgeInsets.only(
                      left: parseContext.indentLevel * indentSize, top: 10.0),
                  child: RichText(text: span),
                );
                parseContext.rootWidgetList.add(blockElement);
                nextContext.inBlock = true;
              }
              nextContext.childStyle = linkStyle;
              nextContext.parentElement = span;
            }
            break;

          case "br":
            if (parseContext.parentElement != null &&
                parseContext.parentElement is TextSpan) {
              parseContext.parentElement.children
                  .add(TextSpan(text: '\n', children: []));
            }
            break;

          case "table":
            // new block, so clear out the parent element
            parseContext.parentElement = null;
            nextContext.parentElement = Column(
              crossAxisAlignment: CrossAxisAlignment.start,
              children: <Widget>[],
            );
            nextContext.rootWidgetList.add(Container(
                margin: EdgeInsets.symmetric(vertical: 12.0),
                child: nextContext.parentElement));
            break;

          // we don't handle tbody, thead, or tfoot elements separately for now
          case "tbody":
          case "thead":
          case "tfoot":
            break;

          case "td":
          case "th":
            int colspan = 1;
            if (node.attributes['colspan'] != null) {
              colspan = int.tryParse(node.attributes['colspan']);
            }
            nextContext.childStyle = nextContext.childStyle.merge(TextStyle(
                fontWeight: (node.localName == 'th')
                    ? FontWeight.bold
                    : FontWeight.normal));
            RichText text =
                RichText(text: TextSpan(text: '', children: <TextSpan>[]));
            Expanded cell = Expanded(
              flex: colspan,
              child: Container(padding: EdgeInsets.all(1.0), child: text),
            );
            nextContext.parentElement.children.add(cell);
            nextContext.parentElement = text.text;
            break;

          case "tr":
            Row row = Row(
              crossAxisAlignment: CrossAxisAlignment.center,
              children: <Widget>[],
            );
            nextContext.parentElement.children.add(row);
            nextContext.parentElement = row;
            break;

          // treat captions like a row with one expanded cell
          case "caption":
            // create the row
            Row row = Row(
              crossAxisAlignment: CrossAxisAlignment.center,
              children: <Widget>[],
            );

            // create an expanded cell
            RichText text = RichText(
                textAlign: TextAlign.center,
                textScaleFactor: 1.2,
                text: TextSpan(text: '', children: <TextSpan>[]));
            Expanded cell = Expanded(
              child: Container(padding: EdgeInsets.all(2.0), child: text),
            );
            row.children.add(cell);
            nextContext.parentElement.children.add(row);
            nextContext.parentElement = text.text;
            break;
        }
      }

      // handle block elements
      else if (_supportedBlockElements.contains(node.localName)) {
        // block elements only show up at the "root" widget level
        // so if we have a block element, reset the parentElement to null
        parseContext.parentElement = null;
        TextAlign textAlign = TextAlign.left;

        switch (node.localName) {
          case "hr":
            parseContext.rootWidgetList
                .add(Divider(height: 1.0, color: Colors.black38));
            break;
          case "img":
            if (node.attributes['src'] != null) {
              if (node.attributes['src'].startsWith("data:image") &&
                  node.attributes['src'].contains("base64,")) {
                precacheImage(
                  MemoryImage(
                    base64.decode(
                      node.attributes['src'].split("base64,")[1].trim(),
                    ),
                  ),
                  buildContext,
                  onError: onImageError,
                );
                parseContext.rootWidgetList.add(Image.memory(base64.decode(
                    node.attributes['src'].split("base64,")[1].trim())));
              } else {
                precacheImage(
                  NetworkImage(node.attributes['src']),
                  buildContext,
                  onError: onImageError,
                );
                parseContext.rootWidgetList
                    .add(Image.network(node.attributes['src']));
              }
            } else if (node.attributes['alt'] != null) {
              parseContext.rootWidgetList.add(BlockText(
                  margin: EdgeInsets.symmetric(horizontal: 0.0, vertical: 10.0),
                  padding: EdgeInsets.all(0.0),
                  child: RichText(
                      text: TextSpan(
                    text: node.attributes['alt'],
                    children: <TextSpan>[],
                  ))));
            }
            break;
          case "li":
            String leadingChar = parseContext.listChar;
            if (parseContext.blockType == 'ol') {
              // nextContext will handle nodes under this 'li'
              // but we want to increment the count at this level
              parseContext.listCount += 1;
              leadingChar = parseContext.listCount.toString() + '.';
            }
            BlockText blockText = BlockText(
              margin: EdgeInsets.only(
                  left: parseContext.indentLevel * indentSize, top: 3.0),
              child: RichText(
                text: TextSpan(
                  text: '',
                  style: nextContext.childStyle,
                  children: <TextSpan>[],
                ),
              ),
              leadingChar: '$leadingChar  ',
            );
            parseContext.rootWidgetList.add(blockText);
            nextContext.parentElement = blockText.child.text;
            nextContext.spansOnly = true;
            nextContext.inBlock = true;
            break;

          case "h1":
            nextContext.childStyle = nextContext.childStyle.merge(
              TextStyle(fontSize: 26.0, fontWeight: FontWeight.bold),
            );
            continue myDefault;
          case "h2":
            nextContext.childStyle = nextContext.childStyle.merge(
              TextStyle(fontSize: 24.0, fontWeight: FontWeight.bold),
            );
            continue myDefault;
          case "h3":
            nextContext.childStyle = nextContext.childStyle.merge(
              TextStyle(fontSize: 22.0, fontWeight: FontWeight.bold),
            );
            continue myDefault;
          case "h4":
            nextContext.childStyle = nextContext.childStyle.merge(
              TextStyle(fontSize: 20.0, fontWeight: FontWeight.w100),
            );
            continue myDefault;
          case "h5":
            nextContext.childStyle = nextContext.childStyle.merge(
              TextStyle(fontSize: 18.0, fontWeight: FontWeight.bold),
            );
            continue myDefault;
          case "h6":
            nextContext.childStyle = nextContext.childStyle.merge(
              TextStyle(fontSize: 18.0, fontWeight: FontWeight.w100),
            );
            continue myDefault;

          case "pre":
            nextContext.condenseWhitespace = false;
            continue myDefault;

          case "center":
            textAlign = TextAlign.center;
            // no break here
            continue myDefault;

          myDefault:
          default:
            Decoration decoration;
            if (parseContext.blockType == 'blockquote') {
              decoration = BoxDecoration(
                border:
                    Border(left: BorderSide(color: Colors.black38, width: 2.0)),
              );
              nextContext.childStyle = nextContext.childStyle.merge(TextStyle(
                fontStyle: FontStyle.italic,
              ));
            }
            BlockText blockText = BlockText(
              margin: EdgeInsets.only(
                  top: 8.0,
                  bottom: 8.0,
                  left: parseContext.indentLevel * indentSize),
              padding: EdgeInsets.all(2.0),
              decoration: decoration,
              child: RichText(
                textAlign: textAlign,
                text: TextSpan(
                  text: '',
                  style: nextContext.childStyle,
                  children: <TextSpan>[],
                ),
              ),
            );
            parseContext.rootWidgetList.add(blockText);
            nextContext.parentElement = blockText.child.text;
            nextContext.spansOnly = true;
            nextContext.inBlock = true;
        }
      }

      node.nodes.forEach((dom.Node childNode) {
        _parseNode(childNode, nextContext, buildContext);
      });
    }
  }

  // List<dynamic> _parseNodeList({
  //   @required List<dom.Node> nodeList,
  //   @required List<BlockText> rootWidgetList,  // the widgetList accumulator
  //   int parentIndex,         // the parent spans list accumulator
  //   int indentLevel = 0,
  //   int listCount = 0,
  //   String listChar = '•',
  //   String blockType,          // blockType can be 'p', 'div', 'ul', 'ol', 'blockquote'
  //   bool condenseWhitespace = true,
  //   }) {
  //   return nodeList.map((node) {
  //     return _parseNode(
  //       node: node,
  //       rootWidgetList: rootWidgetList,
  //       parentIndex: parentIndex,
  //       indentLevel: indentLevel,
  //       listCount: listCount,
  //       listChar: listChar,
  //       blockType: blockType,
  //       condenseWhitespace: condenseWhitespace,
  //     );
  //   }).toList();
  // }

  Paint _getPaint(Color color) {
    Paint paint = new Paint();
    paint.color = color;
    return paint;
  }

  String condenseHtmlWhitespace(String stringToTrim) {
    stringToTrim = stringToTrim.replaceAll("\n", " ");
    while (stringToTrim.indexOf("  ") != -1) {
      stringToTrim = stringToTrim.replaceAll("  ", " ");
    }
    return stringToTrim;
  }

  bool _isNotFirstBreakTag(dom.Node node) {
    int index = node.parentNode.nodes.indexOf(node);
    if (index == 0) {
      if (node.parentNode == null) {
        return false;
      }
      return _isNotFirstBreakTag(node.parentNode);
    } else if (node.parentNode.nodes[index - 1] is dom.Element) {
      if ((node.parentNode.nodes[index - 1] as dom.Element).localName == "br") {
        return true;
      }
      return false;
    } else if (node.parentNode.nodes[index - 1] is dom.Text) {
      if ((node.parentNode.nodes[index - 1] as dom.Text).text.trim() == "") {
        return _isNotFirstBreakTag(node.parentNode.nodes[index - 1]);
      } else {
        return false;
      }
    }
    return false;
  }
}

class HtmlOldParser extends StatelessWidget {
  HtmlOldParser({
    @required this.width,
    this.onLinkTap,
    this.renderNewlines = false,
    this.customRender,
    this.blockSpacing,
    this.html,
<<<<<<< HEAD
    this.onImageError,
=======
    this.linkStyle = const TextStyle(
        decoration: TextDecoration.underline,
        color: Colors.blueAccent,
        decorationColor: Colors.blueAccent),
>>>>>>> f8cb4520
  });

  final double width;
  final OnLinkTap onLinkTap;
  final bool renderNewlines;
  final CustomRender customRender;
  final double blockSpacing;
  final String html;
<<<<<<< HEAD
  final ImageErrorListener onImageError;
=======
  final TextStyle linkStyle;
>>>>>>> f8cb4520

  static const _supportedElements = [
    "a",
    "abbr",
    "acronym",
    "address",
    "article",
    "aside",
    "b",
    "bdi",
    "bdo",
    "big",
    "blockquote",
    "body",
    "br",
    "caption",
    "cite",
    "center",
    "code",
    "data",
    "dd",
    "del",
    "dfn",
    "div",
    "dl",
    "dt",
    "em",
    "figcaption",
    "figure",
    "font",
    "footer",
    "h1",
    "h2",
    "h3",
    "h4",
    "h5",
    "h6",
    "header",
    "hr",
    "i",
    "img",
    "ins",
    "kbd",
    "li",
    "main",
    "mark",
    "nav",
    "noscript",
    "ol", //partial
    "p",
    "pre",
    "q",
    "rp",
    "rt",
    "ruby",
    "s",
    "samp",
    "section",
    "small",
    "span",
    "strike",
    "strong",
    "sub",
    "sup",
    "table",
    "tbody",
    "td",
    "template",
    "tfoot",
    "th",
    "thead",
    "time",
    "tr",
    "tt",
    "u",
    "ul", //partial
    "var",
  ];

  @override
  Widget build(BuildContext context) {
    return Wrap(
      alignment: WrapAlignment.start,
      children: parse(html),
    );
  }

  ///Parses an html string and returns a list of widgets that represent the body of your html document.
  List<Widget> parse(String data) {
    List<Widget> widgetList = new List<Widget>();

    if (renderNewlines) {
      data = data.replaceAll("\n", "<br />");
    }
    dom.Document document = parser.parse(data);
    widgetList.add(_parseNode(document.body));
    return widgetList;
  }

  Widget _parseNode(dom.Node node) {
    if (customRender != null) {
      final Widget customWidget =
          customRender(node, _parseNodeList(node.nodes));
      if (customWidget != null) {
        return customWidget;
      }
    }

    if (node is dom.Element) {
      if (!_supportedElements.contains(node.localName)) {
        return Container();
      }

      switch (node.localName) {
        case "a":
          return GestureDetector(
              child: DefaultTextStyle.merge(
                child: Wrap(
                  children: _parseNodeList(node.nodes),
                ),
                style: linkStyle,
              ),
              onTap: () {
                if (node.attributes.containsKey('href') && onLinkTap != null) {
                  String url = node.attributes['href'];
                  onLinkTap(url);
                }
              });
        case "abbr":
          return DefaultTextStyle.merge(
            child: Wrap(
              children: _parseNodeList(node.nodes),
            ),
            style: const TextStyle(
              decoration: TextDecoration.underline,
              decorationStyle: TextDecorationStyle.dotted,
            ),
          );
        case "acronym":
          return DefaultTextStyle.merge(
            child: Wrap(
              children: _parseNodeList(node.nodes),
            ),
            style: const TextStyle(
              decoration: TextDecoration.underline,
              decorationStyle: TextDecorationStyle.dotted,
            ),
          );
        case "address":
          return DefaultTextStyle.merge(
            child: Wrap(
              children: _parseNodeList(node.nodes),
            ),
            style: const TextStyle(
              fontStyle: FontStyle.italic,
            ),
          );
        case "article":
          return Container(
            width: width,
            child: Wrap(
              crossAxisAlignment: WrapCrossAlignment.center,
              children: _parseNodeList(node.nodes),
            ),
          );
        case "aside":
          return Container(
            width: width,
            child: Wrap(
              crossAxisAlignment: WrapCrossAlignment.center,
              children: _parseNodeList(node.nodes),
            ),
          );
        case "b":
          return DefaultTextStyle.merge(
            child: Wrap(
              children: _parseNodeList(node.nodes),
            ),
            style: const TextStyle(
              fontWeight: FontWeight.bold,
            ),
          );
        case "bdi":
          return Wrap(
            children: _parseNodeList(node.nodes),
          );
        case "bdo":
          if (node.attributes["dir"] != null) {
            return Directionality(
              child: Wrap(
                children: _parseNodeList(node.nodes),
              ),
              textDirection: node.attributes["dir"] == "rtl"
                  ? TextDirection.rtl
                  : TextDirection.ltr,
            );
          }
          //Direction attribute is required, just render the text normally now.
          return Wrap(
            children: _parseNodeList(node.nodes),
          );
        case "big":
          return DefaultTextStyle.merge(
            child: Wrap(
              children: _parseNodeList(node.nodes),
            ),
            style: const TextStyle(
              fontSize: 20.0,
            ),
          );
        case "blockquote":
          return Padding(
            padding:
                EdgeInsets.fromLTRB(40.0, blockSpacing, 40.0, blockSpacing),
            child: Container(
              width: width,
              child: Wrap(
                crossAxisAlignment: WrapCrossAlignment.center,
                children: _parseNodeList(node.nodes),
              ),
            ),
          );
        case "body":
          return Container(
            width: width,
            child: Wrap(
              crossAxisAlignment: WrapCrossAlignment.center,
              children: _parseNodeList(node.nodes),
            ),
          );
        case "br":
          if (_isNotFirstBreakTag(node)) {
            return Container(width: width, height: blockSpacing);
          }
          return Container(width: width);
        case "caption":
          return Container(
            width: width,
            child: Wrap(
              crossAxisAlignment: WrapCrossAlignment.center,
              alignment: WrapAlignment.center,
              children: _parseNodeList(node.nodes),
            ),
          );
        case "center":
          return Container(
              width: width,
              child: Wrap(
                crossAxisAlignment: WrapCrossAlignment.center,
                children: _parseNodeList(node.nodes),
                alignment: WrapAlignment.center,
              ));
        case "cite":
          return DefaultTextStyle.merge(
            child: Wrap(
              children: _parseNodeList(node.nodes),
            ),
            style: const TextStyle(
              fontStyle: FontStyle.italic,
            ),
          );
        case "code":
          return DefaultTextStyle.merge(
            child: Wrap(
              children: _parseNodeList(node.nodes),
            ),
            style: const TextStyle(
              fontFamily: 'monospace',
            ),
          );
        case "data":
          return Wrap(
            children: _parseNodeList(node.nodes),
          );
        case "dd":
          return Padding(
              padding: EdgeInsets.only(left: 40.0),
              child: Container(
                width: width,
                child: Wrap(
                  crossAxisAlignment: WrapCrossAlignment.center,
                  children: _parseNodeList(node.nodes),
                ),
              ));
        case "del":
          return DefaultTextStyle.merge(
            child: Wrap(
              children: _parseNodeList(node.nodes),
            ),
            style: const TextStyle(
              decoration: TextDecoration.lineThrough,
            ),
          );
        case "dfn":
          return DefaultTextStyle.merge(
            child: Wrap(
              children: _parseNodeList(node.nodes),
            ),
            style: const TextStyle(
              fontStyle: FontStyle.italic,
            ),
          );
        case "div":
          return Container(
            width: width,
            child: Wrap(
              crossAxisAlignment: WrapCrossAlignment.center,
              children: _parseNodeList(node.nodes),
            ),
          );
        case "dl":
          return Padding(
              padding: EdgeInsets.only(top: blockSpacing, bottom: blockSpacing),
              child: Column(
                children: _parseNodeList(node.nodes),
                crossAxisAlignment: CrossAxisAlignment.start,
              ));
        case "dt":
          return Wrap(
            children: _parseNodeList(node.nodes),
          );
        case "em":
          return DefaultTextStyle.merge(
            child: Wrap(
              children: _parseNodeList(node.nodes),
            ),
            style: const TextStyle(
              fontStyle: FontStyle.italic,
            ),
          );
        case "figcaption":
          return Wrap(
            children: _parseNodeList(node.nodes),
          );
        case "figure":
          return Padding(
              padding:
                  EdgeInsets.fromLTRB(40.0, blockSpacing, 40.0, blockSpacing),
              child: Column(
                children: _parseNodeList(node.nodes),
                crossAxisAlignment: CrossAxisAlignment.center,
              ));
        case "font":
          return Wrap(
            children: _parseNodeList(node.nodes),
          );
        case "footer":
          return Container(
            width: width,
            child: Wrap(
              crossAxisAlignment: WrapCrossAlignment.center,
              children: _parseNodeList(node.nodes),
            ),
          );
        case "h1":
          return DefaultTextStyle.merge(
            child: Container(
              width: width,
              child: Wrap(
                crossAxisAlignment: WrapCrossAlignment.center,
                children: _parseNodeList(node.nodes),
              ),
            ),
            style: const TextStyle(
              fontSize: 28.0,
              fontWeight: FontWeight.bold,
            ),
          );
        case "h2":
          return DefaultTextStyle.merge(
            child: Container(
              width: width,
              child: Wrap(
                crossAxisAlignment: WrapCrossAlignment.center,
                children: _parseNodeList(node.nodes),
              ),
            ),
            style: const TextStyle(
              fontSize: 21.0,
              fontWeight: FontWeight.bold,
            ),
          );
        case "h3":
          return DefaultTextStyle.merge(
            child: Container(
              width: width,
              child: Wrap(
                crossAxisAlignment: WrapCrossAlignment.center,
                children: _parseNodeList(node.nodes),
              ),
            ),
            style: const TextStyle(
              fontSize: 16.0,
              fontWeight: FontWeight.bold,
            ),
          );
        case "h4":
          return DefaultTextStyle.merge(
            child: Container(
              width: width,
              child: Wrap(
                crossAxisAlignment: WrapCrossAlignment.center,
                children: _parseNodeList(node.nodes),
              ),
            ),
            style: const TextStyle(
              fontSize: 14.0,
              fontWeight: FontWeight.bold,
            ),
          );
        case "h5":
          return DefaultTextStyle.merge(
            child: Container(
              width: width,
              child: Wrap(
                crossAxisAlignment: WrapCrossAlignment.center,
                children: _parseNodeList(node.nodes),
              ),
            ),
            style: const TextStyle(
              fontSize: 12.0,
              fontWeight: FontWeight.bold,
            ),
          );
        case "h6":
          return DefaultTextStyle.merge(
            child: Container(
              width: width,
              child: Wrap(
                crossAxisAlignment: WrapCrossAlignment.center,
                children: _parseNodeList(node.nodes),
              ),
            ),
            style: const TextStyle(
              fontSize: 10.0,
              fontWeight: FontWeight.bold,
            ),
          );
        case "header":
          return Container(
            width: width,
            child: Wrap(
              crossAxisAlignment: WrapCrossAlignment.center,
              children: _parseNodeList(node.nodes),
            ),
          );
        case "hr":
          return Padding(
            padding: EdgeInsets.only(top: 7.0, bottom: 7.0),
            child: Divider(height: 1.0, color: Colors.black38),
          );
        case "i":
          return DefaultTextStyle.merge(
            child: Wrap(
              children: _parseNodeList(node.nodes),
            ),
            style: const TextStyle(
              fontStyle: FontStyle.italic,
            ),
          );
        case "img":
          return Builder(
            builder: (BuildContext context) {
              if (node.attributes['src'] != null) {
                if (node.attributes['src'].startsWith("data:image") &&
                    node.attributes['src'].contains("base64,")) {
                  precacheImage(
                    MemoryImage(base64.decode(
                        node.attributes['src'].split("base64,")[1].trim())),
                    context,
                    onError: onImageError,
                  );
                  return Image.memory(base64.decode(
                      node.attributes['src'].split("base64,")[1].trim()));
                }
                precacheImage(
                  NetworkImage(node.attributes['src']),
                  context,
                  onError: onImageError,
                );
                return Image.network(node.attributes['src']);
              } else if (node.attributes['alt'] != null) {
                //Temp fix for https://github.com/flutter/flutter/issues/736
                if (node.attributes['alt'].endsWith(" ")) {
                  return Container(
                      padding: EdgeInsets.only(right: 2.0),
                      child: Text(node.attributes['alt']));
                } else {
                  return Text(node.attributes['alt']);
                }
              }
              return Container();
            },
          );
        case "ins":
          return DefaultTextStyle.merge(
            child: Wrap(
              children: _parseNodeList(node.nodes),
            ),
            style: const TextStyle(
              decoration: TextDecoration.underline,
            ),
          );
        case "kbd":
          return DefaultTextStyle.merge(
            child: Wrap(
              children: _parseNodeList(node.nodes),
            ),
            style: const TextStyle(
              fontFamily: 'monospace',
            ),
          );
        case "li":
          String type = node.parent.localName; // Parent type; usually ol or ul
          const EdgeInsets markPadding = EdgeInsets.symmetric(horizontal: 4.0);
          Widget mark;
          switch (type) {
            case "ul":
              mark = Container(child: Text('•'), padding: markPadding);
              break;
            case "ol":
              int index = node.parent.children.indexOf(node) + 1;
              mark = Container(child: Text("$index."), padding: markPadding);
              break;
            default: //Fallback to middle dot
              mark = Container(width: 0.0, height: 0.0);
              break;
          }
          return Container(
            width: width,
            child: Wrap(
              crossAxisAlignment: WrapCrossAlignment.center,
              children: <Widget>[
                mark,
                Wrap(
                    crossAxisAlignment: WrapCrossAlignment.center,
                    children: _parseNodeList(node.nodes))
              ],
            ),
          );
        case "main":
          return Container(
            width: width,
            child: Wrap(
              crossAxisAlignment: WrapCrossAlignment.center,
              children: _parseNodeList(node.nodes),
            ),
          );
        case "mark":
          return DefaultTextStyle.merge(
            child: Wrap(
              children: _parseNodeList(node.nodes),
            ),
            style: TextStyle(
              color: Colors.black,
              background: _getPaint(Colors.yellow),
            ),
          );
        case "nav":
          return Container(
            width: width,
            child: Wrap(
              crossAxisAlignment: WrapCrossAlignment.center,
              children: _parseNodeList(node.nodes),
            ),
          );
        case "noscript":
          return Container(
            width: width,
            child: Wrap(
              crossAxisAlignment: WrapCrossAlignment.center,
              alignment: WrapAlignment.start,
              children: _parseNodeList(node.nodes),
            ),
          );
        case "ol":
          return Column(
            children: _parseNodeList(node.nodes),
            crossAxisAlignment: CrossAxisAlignment.start,
          );
        case "p":
          return Padding(
            padding: EdgeInsets.only(top: blockSpacing, bottom: blockSpacing),
            child: Container(
              width: width,
              child: Wrap(
                crossAxisAlignment: WrapCrossAlignment.center,
                alignment: WrapAlignment.start,
                children: _parseNodeList(node.nodes),
              ),
            ),
          );
        case "pre":
          return Padding(
            padding: EdgeInsets.all(blockSpacing),
            child: DefaultTextStyle.merge(
              child: Text(node.innerHtml),
              style: const TextStyle(
                fontFamily: 'monospace',
              ),
            ),
          );
        case "q":
          List<Widget> children = List<Widget>();
          children.add(Text("\""));
          children.addAll(_parseNodeList(node.nodes));
          children.add(Text("\""));
          return DefaultTextStyle.merge(
            child: Wrap(
              children: children,
            ),
            style: const TextStyle(
              fontStyle: FontStyle.italic,
            ),
          );
        case "rp":
          return Wrap(
            children: _parseNodeList(node.nodes),
          );
        case "rt":
          return Wrap(
            children: _parseNodeList(node.nodes),
          );
        case "ruby":
          return Wrap(
            children: _parseNodeList(node.nodes),
          );
        case "s":
          return DefaultTextStyle.merge(
            child: Wrap(
              children: _parseNodeList(node.nodes),
            ),
            style: const TextStyle(
              decoration: TextDecoration.lineThrough,
            ),
          );
        case "samp":
          return DefaultTextStyle.merge(
            child: Wrap(
              children: _parseNodeList(node.nodes),
            ),
            style: const TextStyle(
              fontFamily: 'monospace',
            ),
          );
        case "section":
          return Container(
            width: width,
            child: Wrap(
              crossAxisAlignment: WrapCrossAlignment.center,
              children: _parseNodeList(node.nodes),
            ),
          );
        case "small":
          return DefaultTextStyle.merge(
            child: Wrap(
              children: _parseNodeList(node.nodes),
            ),
            style: const TextStyle(
              fontSize: 10.0,
            ),
          );
        case "span":
          return Wrap(
            children: _parseNodeList(node.nodes),
          );
        case "strike":
          return DefaultTextStyle.merge(
            child: Wrap(
              children: _parseNodeList(node.nodes),
            ),
            style: const TextStyle(
              decoration: TextDecoration.lineThrough,
            ),
          );
        case "strong":
          return DefaultTextStyle.merge(
            child: Wrap(
              children: _parseNodeList(node.nodes),
            ),
            style: const TextStyle(
              fontWeight: FontWeight.bold,
            ),
          );
        case "sub":
        case "sup":
          //Use builder to capture the parent font to inherit the font styles
          return Builder(builder: (BuildContext context) {
            final DefaultTextStyle parent = DefaultTextStyle.of(context);
            TextStyle parentStyle = parent.style;

            var painter = new TextPainter(
                text: new TextSpan(
                  text: node.text,
                  style: parentStyle,
                ),
                textDirection: TextDirection.ltr);
            painter.layout();
            //print(painter.size);

            //Get the height from the default text
            var height = painter.size.height *
                1.35; //compute a higher height for the text to increase the offset of the Positioned text

            painter = new TextPainter(
                text: new TextSpan(
                  text: node.text,
                  style: parentStyle.merge(TextStyle(
                      fontSize:
                          parentStyle.fontSize * OFFSET_TAGS_FONT_SIZE_FACTOR)),
                ),
                textDirection: TextDirection.ltr);
            painter.layout();
            //print(painter.size);

            //Get the width from the reduced/positioned text
            var width = painter.size.width;

            //print("Width: $width, Height: $height");

            return DefaultTextStyle.merge(
              child: Wrap(
                crossAxisAlignment: WrapCrossAlignment.center,
                children: [
                  Stack(
                    fit: StackFit.loose,
                    children: [
                      //The Stack needs a non-positioned object for the next widget to respect the space so we create
                      //a sized box to fill the required space
                      SizedBox(
                        width: width,
                        height: height,
                      ),
                      DefaultTextStyle.merge(
                        child: Positioned(
                          child: Wrap(children: _parseNodeList(node.nodes)),
                          bottom: node.localName == "sub" ? 0 : null,
                          top: node.localName == "sub" ? null : 0,
                        ),
                        style: TextStyle(
                            fontSize: parentStyle.fontSize *
                                OFFSET_TAGS_FONT_SIZE_FACTOR),
                      )
                    ],
                  )
                ],
              ),
            );
          });
        case "table":
          return Column(
            children: _parseNodeList(node.nodes),
            crossAxisAlignment: CrossAxisAlignment.start,
          );
        case "tbody":
          return Column(
            children: _parseNodeList(node.nodes),
            crossAxisAlignment: CrossAxisAlignment.start,
          );
        case "td":
          int colspan = 1;
          if (node.attributes['colspan'] != null) {
            colspan = int.tryParse(node.attributes['colspan']);
          }
          return Expanded(
            flex: colspan,
            child: Wrap(
              crossAxisAlignment: WrapCrossAlignment.center,
              children: _parseNodeList(node.nodes),
            ),
          );
        case "template":
          //Not usually displayed in HTML
          return Container();
        case "tfoot":
          return Column(
            children: _parseNodeList(node.nodes),
            crossAxisAlignment: CrossAxisAlignment.start,
          );
        case "th":
          int colspan = 1;
          if (node.attributes['colspan'] != null) {
            colspan = int.tryParse(node.attributes['colspan']);
          }
          return DefaultTextStyle.merge(
            child: Expanded(
              flex: colspan,
              child: Wrap(
                crossAxisAlignment: WrapCrossAlignment.center,
                alignment: WrapAlignment.center,
                children: _parseNodeList(node.nodes),
              ),
            ),
            style: const TextStyle(
              fontWeight: FontWeight.bold,
            ),
          );
        case "thead":
          return Column(
            children: _parseNodeList(node.nodes),
            crossAxisAlignment: CrossAxisAlignment.start,
          );
        case "time":
          return Wrap(
            children: _parseNodeList(node.nodes),
          );
        case "tr":
          return Row(
            children: _parseNodeList(node.nodes),
            crossAxisAlignment: CrossAxisAlignment.center,
          );
        case "tt":
          return DefaultTextStyle.merge(
            child: Wrap(
              children: _parseNodeList(node.nodes),
            ),
            style: const TextStyle(
              fontFamily: 'monospace',
            ),
          );
        case "u":
          return DefaultTextStyle.merge(
            child: Wrap(
              children: _parseNodeList(node.nodes),
            ),
            style: const TextStyle(
              decoration: TextDecoration.underline,
            ),
          );
        case "ul":
          return Column(
            children: _parseNodeList(node.nodes),
            crossAxisAlignment: CrossAxisAlignment.start,
          );
        case "var":
          return DefaultTextStyle.merge(
            child: Wrap(
              children: _parseNodeList(node.nodes),
            ),
            style: const TextStyle(
              fontStyle: FontStyle.italic,
            ),
          );
      }
    } else if (node is dom.Text) {
      //We don't need to worry about rendering extra whitespace
      if (node.text.trim() == "" && node.text.indexOf(" ") == -1) {
        return Wrap();
      }
      if (node.text.trim() == "" && node.text.indexOf(" ") != -1) {
        node.text = " ";
      }

      String finalText = trimStringHtml(node.text);
      //Temp fix for https://github.com/flutter/flutter/issues/736
      if (finalText.endsWith(" ")) {
        return Container(
            padding: EdgeInsets.only(right: 2.0), child: Text(finalText));
      } else {
        return Text(finalText);
      }
    }
    return Wrap();
  }

  List<Widget> _parseNodeList(List<dom.Node> nodeList) {
    return nodeList.map((node) {
      return _parseNode(node);
    }).toList();
  }

  Paint _getPaint(Color color) {
    Paint paint = new Paint();
    paint.color = color;
    return paint;
  }

  String trimStringHtml(String stringToTrim) {
    stringToTrim = stringToTrim.replaceAll("\n", "");
    while (stringToTrim.indexOf("  ") != -1) {
      stringToTrim = stringToTrim.replaceAll("  ", " ");
    }
    return stringToTrim;
  }

  bool _isNotFirstBreakTag(dom.Node node) {
    int index = node.parentNode.nodes.indexOf(node);
    if (index == 0) {
      if (node.parentNode == null) {
        return false;
      }
      return _isNotFirstBreakTag(node.parentNode);
    } else if (node.parentNode.nodes[index - 1] is dom.Element) {
      if ((node.parentNode.nodes[index - 1] as dom.Element).localName == "br") {
        return true;
      }
      return false;
    } else if (node.parentNode.nodes[index - 1] is dom.Text) {
      if ((node.parentNode.nodes[index - 1] as dom.Text).text.trim() == "") {
        return _isNotFirstBreakTag(node.parentNode.nodes[index - 1]);
      } else {
        return false;
      }
    }
    return false;
  }
}<|MERGE_RESOLUTION|>--- conflicted
+++ resolved
@@ -144,14 +144,11 @@
     this.onLinkTap,
     this.renderNewlines = false,
     this.html,
-<<<<<<< HEAD
     this.onImageError,
-=======
     this.linkStyle = const TextStyle(
         decoration: TextDecoration.underline,
         color: Colors.blueAccent,
         decorationColor: Colors.blueAccent),
->>>>>>> f8cb4520
   });
 
   final double indentSize = 10.0;
@@ -160,11 +157,8 @@
   final onLinkTap;
   final bool renderNewlines;
   final String html;
-<<<<<<< HEAD
   final ImageErrorListener onImageError;
-=======
   final TextStyle linkStyle;
->>>>>>> f8cb4520
 
   // style elements set a default style
   // for all child nodes
@@ -841,14 +835,11 @@
     this.customRender,
     this.blockSpacing,
     this.html,
-<<<<<<< HEAD
     this.onImageError,
-=======
     this.linkStyle = const TextStyle(
         decoration: TextDecoration.underline,
         color: Colors.blueAccent,
         decorationColor: Colors.blueAccent),
->>>>>>> f8cb4520
   });
 
   final double width;
@@ -857,11 +848,8 @@
   final CustomRender customRender;
   final double blockSpacing;
   final String html;
-<<<<<<< HEAD
   final ImageErrorListener onImageError;
-=======
   final TextStyle linkStyle;
->>>>>>> f8cb4520
 
   static const _supportedElements = [
     "a",
