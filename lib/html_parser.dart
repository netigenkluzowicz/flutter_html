import 'dart:collection';
import 'dart:math';

import 'package:csslib/parser.dart' as cssparser;
import 'package:csslib/visitor.dart' as css;
import 'package:flutter/gestures.dart';
import 'package:flutter/material.dart';
import 'package:flutter_html/flutter_html.dart';
import 'package:flutter_html/image_render.dart';
import 'package:flutter_html/src/anchor.dart';
import 'package:flutter_html/src/css_parser.dart';
import 'package:flutter_html/src/html_elements.dart';
import 'package:flutter_html/src/layout_element.dart';
import 'package:flutter_html/src/utils.dart';
import 'package:flutter_html/style.dart';
import 'package:html/dom.dart' as dom;
import 'package:html/parser.dart' as htmlparser;
import 'package:webview_flutter/webview_flutter.dart';

typedef OnTap = void Function(
<<<<<<< HEAD
    String url,
    RenderContext context,
    Map<String, String> attributes,
    dom.Element element,
=======
    String? url,
    RenderContext context,
    Map<String, String> attributes,
    dom.Element? element,
>>>>>>> e421c476
);
typedef CustomRender = dynamic Function(
  RenderContext context,
  Widget parsedChild,
  Map<String, String> attributes,
  dom.Element? element,
);

class HtmlParser extends StatelessWidget {
  final Key key;
  final String htmlData;
  final OnTap? onLinkTap;
  final OnTap? onImageTap;
  final ImageErrorListener? onImageError;
  final bool shrinkWrap;

  final Map<String, Style> style;
  final Map<String, CustomRender> customRender;
  final Map<ImageSourceMatcher, ImageRender> imageRenders;
  final List<String> blacklistedElements;
  final NavigationDelegate? navigationDelegateForIframe;

  final OnTap _onAnchorTap;

  HtmlParser({
<<<<<<< HEAD
    @required this.key,
    @required this.htmlData,
    this.onLinkTap,
    this.onImageTap,
    this.onImageError,
    this.shrinkWrap,
    this.style,
    this.customRender,
    this.imageRenders,
    this.blacklistedElements,
    this.navigationDelegateForIframe,
  }): this._onAnchorTap = _handleAnchorTap(key, onLinkTap), super(key: key);
=======
    required this.htmlData,
    required this.onLinkTap,
    required this.onImageTap,
    required this.onImageError,
    required this.shrinkWrap,
    required this.style,
    required this.customRender,
    required this.imageRenders,
    required this.blacklistedElements,
    required this.navigationDelegateForIframe,
  });
>>>>>>> e421c476

  @override
  Widget build(BuildContext context) {
    dom.Document document = parseHTML(htmlData);
    StyledElement lexedTree = lexDomTree(
      document,
      customRender.keys.toList(),
      blacklistedElements,
      navigationDelegateForIframe,
    );
    StyledElement inlineStyledTree = applyInlineStyles(lexedTree);
    StyledElement customStyledTree = _applyCustomStyles(inlineStyledTree);
    StyledElement cascadedStyledTree = _cascadeStyles(customStyledTree);
    StyledElement cleanedTree = cleanTree(cascadedStyledTree);
    InlineSpan parsedTree = parseTree(
      RenderContext(
        buildContext: context,
        parser: this,
        style: Style.fromTextStyle(Theme.of(context).textTheme.bodyText2!),
      ),
      cleanedTree,
    );

    // This is the final scaling that assumes any other StyledText instances are
    // using textScaleFactor = 1.0 (which is the default). This ensures the correct
    // scaling is used, but relies on https://github.com/flutter/flutter/pull/59711
    // to wrap everything when larger accessibility fonts are used.
    return StyledText(
      textSpan: parsedTree,
      style: cleanedTree.style,
      textScaleFactor: MediaQuery.of(context).textScaleFactor,
      renderContext: RenderContext(
        buildContext: context,
        parser: this,
        style: Style.fromTextStyle(Theme.of(context).textTheme.bodyText2!),
      ),
    );
  }

  /// [parseHTML] converts a string of HTML to a DOM document using the dart `html` library.
  static dom.Document parseHTML(String data) {
    return htmlparser.parse(data);
  }

  /// [parseCSS] converts a string of CSS to a CSS stylesheet using the dart `csslib` library.
  static css.StyleSheet parseCSS(String data) {
    return cssparser.parse(data);
  }

  /// [lexDomTree] converts a DOM document to a simplified tree of [StyledElement]s.
  static StyledElement lexDomTree(
    dom.Document html,
    List<String> customRenderTags,
    List<String> blacklistedElements,
    NavigationDelegate? navigationDelegateForIframe,
  ) {
    StyledElement tree = StyledElement(
      name: "[Tree Root]",
      children: <StyledElement>[],
      node: html.documentElement,
      style: Style(),
    );

    html.nodes.forEach((node) {
      tree.children.add(_recursiveLexer(
        node,
        customRenderTags,
        blacklistedElements,
        navigationDelegateForIframe,
      ));
    });

    return tree;
  }

  /// [_recursiveLexer] is the recursive worker function for [lexDomTree].
  ///
  /// It runs the parse functions of every type of
  /// element and returns a [StyledElement] tree representing the element.
  static StyledElement _recursiveLexer(
    dom.Node node,
    List<String> customRenderTags,
    List<String> blacklistedElements,
    NavigationDelegate? navigationDelegateForIframe,
  ) {
    List<StyledElement> children = <StyledElement>[];

    node.nodes.forEach((childNode) {
      children.add(_recursiveLexer(
        childNode,
        customRenderTags,
        blacklistedElements,
        navigationDelegateForIframe,
      ));
    });

    //TODO(Sub6Resources): There's probably a more efficient way to look this up.
    if (node is dom.Element) {
      if (blacklistedElements.contains(node.localName)) {
        return EmptyContentElement();
      }
      if (STYLED_ELEMENTS.contains(node.localName)) {
        return parseStyledElement(node, children);
      } else if (INTERACTABLE_ELEMENTS.contains(node.localName)) {
        return parseInteractableElement(node, children);
      } else if (REPLACED_ELEMENTS.contains(node.localName)) {
        return parseReplacedElement(node, navigationDelegateForIframe);
      } else if (LAYOUT_ELEMENTS.contains(node.localName)) {
        return parseLayoutElement(node, children);
      } else if (TABLE_CELL_ELEMENTS.contains(node.localName)) {
        return parseTableCellElement(node, children);
      } else if (TABLE_DEFINITION_ELEMENTS.contains(node.localName)) {
        return parseTableDefinitionElement(node, children);
      } else if (customRenderTags.contains(node.localName)) {
        return parseStyledElement(node, children);
      } else {
        return EmptyContentElement();
      }
    } else if (node is dom.Text) {
      return TextContentElement(text: node.text, style: Style());
    } else {
      return EmptyContentElement();
    }
  }

  static StyledElement applyInlineStyles(StyledElement tree) {
    if (tree.attributes.containsKey("style")) {
      tree.style = tree.style.merge(inlineCSSToStyle(tree.attributes['style']));
    }

    tree.children.forEach(applyInlineStyles);
    return tree;
  }

  /// [applyCustomStyles] applies the [Style] objects passed into the [Html]
  /// widget onto the [StyledElement] tree, no cascading of styles is done at this point.
  StyledElement _applyCustomStyles(StyledElement tree) {
    style.forEach((key, style) {
      if (tree.matchesSelector(key)) {
        tree.style = tree.style.merge(style);
      }
    });
    tree.children.forEach(_applyCustomStyles);

    return tree;
  }

  /// [_cascadeStyles] cascades all of the inherited styles down the tree, applying them to each
  /// child that doesn't specify a different style.
  StyledElement _cascadeStyles(StyledElement tree) {
    tree.children.forEach((child) {
      child.style = tree.style.copyOnlyInherited(child.style);
      _cascadeStyles(child);
    });

    return tree;
  }

  /// [cleanTree] optimizes the [StyledElement] tree so all [BlockElement]s are
  /// on the first level, redundant levels are collapsed, empty elements are
  /// removed, and specialty elements are processed.
  static StyledElement cleanTree(StyledElement tree) {
    tree = _processInternalWhitespace(tree);
    tree = _processInlineWhitespace(tree);
    tree = _removeEmptyElements(tree);
    tree = _processListCharacters(tree);
    tree = _processBeforesAndAfters(tree);
    tree = _collapseMargins(tree);
    tree = _processFontSize(tree);
    return tree;
  }

  /// [parseTree] converts a tree of [StyledElement]s to an [InlineSpan] tree.
  ///
  /// [parseTree] is responsible for handling the [customRender] parameter and
  /// deciding what different `Style.display` options look like as Widgets.
  InlineSpan parseTree(RenderContext context, StyledElement tree) {
    // Merge this element's style into the context so that children
    // inherit the correct style
    RenderContext newContext = RenderContext(
      buildContext: context.buildContext,
      parser: this,
      style: context.style.copyOnlyInherited(tree.style),
    );

    if (customRender.containsKey(tree.name)) {
      final render = customRender[tree.name]!.call(
        newContext,
        ContainerSpan(
          key: AnchorKey.of(key, tree),
          newContext: newContext,
          style: tree.style,
          shrinkWrap: context.parser.shrinkWrap,
          children: tree.children.map((tree) => parseTree(newContext, tree)).toList(),
        ),
        tree.attributes,
        tree.element,
      );
      if (render != null) {
        assert(render is InlineSpan || render is Widget);
        return render is InlineSpan
            ? render
            : WidgetSpan(
                child: ContainerSpan(
                  key: AnchorKey.of(key, tree),
                  newContext: newContext,
                  style: tree.style,
                  shrinkWrap: context.parser.shrinkWrap,
                  child: render,
                ),
              );
      }
    }

    //Return the correct InlineSpan based on the element type.
    if (tree.style.display == Display.BLOCK) {
      return WidgetSpan(
        child: ContainerSpan(
          key: AnchorKey.of(key, tree),
          newContext: newContext,
          style: tree.style,
          shrinkWrap: context.parser.shrinkWrap,
          children: tree.children.map((tree) => parseTree(newContext, tree)).toList(),
        ),
      );
    } else if (tree.style.display == Display.LIST_ITEM) {
      List<InlineSpan> getChildren(StyledElement tree) {
        InlineSpan tabSpan = WidgetSpan(child: Text("\t", textAlign: TextAlign.right));
        List<InlineSpan> children = tree.children.map((tree) => parseTree(newContext, tree)).toList();
        if (tree.style.listStylePosition == ListStylePosition.INSIDE) {
          children.insert(0, tabSpan);
        }
        return children;
      }

      return WidgetSpan(
        child: ContainerSpan(
          key: AnchorKey.of(key, tree),
          newContext: newContext,
          style: tree.style,
          shrinkWrap: context.parser.shrinkWrap,
          child: Row(
            crossAxisAlignment: CrossAxisAlignment.start,
            mainAxisSize: MainAxisSize.min,
            textDirection: tree.style.direction,
            children: [
              tree.style.listStylePosition == ListStylePosition.OUTSIDE ?
              Padding(
                padding: tree.style.padding ?? EdgeInsets.only(left: tree.style.direction != TextDirection.rtl ? 10.0 : 0.0, right: tree.style.direction == TextDirection.rtl ? 10.0 : 0.0),
                child: Text(
                    "${newContext.style.markerContent}",
                    textAlign: TextAlign.right,
                    style: newContext.style.generateTextStyle()
                ),
              ) : Container(height: 0, width: 0),
              Text("\t", textAlign: TextAlign.right),
              Expanded(
                  child: Padding(
                      padding: tree.style.listStylePosition == ListStylePosition.INSIDE ?
                        EdgeInsets.only(left: tree.style.direction != TextDirection.rtl ? 10.0 : 0.0, right: tree.style.direction == TextDirection.rtl ? 10.0 : 0.0) : EdgeInsets.zero,
                      child: StyledText(
                        textSpan: TextSpan(
                          text: (tree.style.listStylePosition ==
                              ListStylePosition.INSIDE)
                              ? '${newContext.style.markerContent}'
                              : null,
                          children: getChildren(tree),
                          style: newContext.style.generateTextStyle(),
                        ),
                        style: newContext.style,
                        renderContext: context,
                      )
                  )
              )
            ],
          ),
        ),
      );
    } else if (tree is ReplacedElement) {
      if (tree is TextContentElement) {
        return TextSpan(text: tree.text);
      } else {
        return WidgetSpan(
          alignment: tree.alignment,
          baseline: TextBaseline.alphabetic,
          child: tree.toWidget(context)!,
        );
      }
    } else if (tree is InteractableElement) {
      InlineSpan addTaps(InlineSpan childSpan, TextStyle childStyle) {
        if (childSpan is TextSpan) {
          return TextSpan(
            text: childSpan.text,
            children: childSpan.children
                ?.map((e) => addTaps(e, childStyle.merge(childSpan.style)))
                .toList(),
            style: newContext.style.generateTextStyle().merge(
                childSpan.style == null
                    ? childStyle
                    : childStyle.merge(childSpan.style)),
            semanticsLabel: childSpan.semanticsLabel,
            recognizer: TapGestureRecognizer()
<<<<<<< HEAD
              ..onTap = () => _onAnchorTap(tree.href, context, tree.attributes, tree.element),
=======
              ..onTap = () => onLinkTap?.call(tree.href, context, tree.attributes, tree.element),
>>>>>>> e421c476
          );
        } else {
          return WidgetSpan(
            child: RawGestureDetector(
              key: AnchorKey.of(key, tree),
              gestures: {
                MultipleTapGestureRecognizer:
                    GestureRecognizerFactoryWithHandlers<
                        MultipleTapGestureRecognizer>(
                  () => MultipleTapGestureRecognizer(),
                  (instance) {
<<<<<<< HEAD
                    instance..onTap = () => _onAnchorTap(tree.href, context, tree.attributes, tree.element);
=======
                    instance..onTap = () => onLinkTap?.call(tree.href, context, tree.attributes, tree.element);
>>>>>>> e421c476
                  },
                ),
              },
              child: (childSpan as WidgetSpan).child,
            ),
          );
        }
      }

      return TextSpan(
        children: tree.children
                .map((tree) => parseTree(newContext, tree))
                .map((childSpan) {
              return addTaps(childSpan,
                  newContext.style.generateTextStyle().merge(childSpan.style));
            }).toList(),
      );
    } else if (tree is LayoutElement) {
      return WidgetSpan(
        child: tree.toWidget(context)!,
      );
    } else if (tree.style.verticalAlign != null &&
        tree.style.verticalAlign != VerticalAlign.BASELINE) {
      late double verticalOffset;
      switch (tree.style.verticalAlign) {
        case VerticalAlign.SUB:
          verticalOffset = tree.style.fontSize!.size! / 2.5;
          break;
        case VerticalAlign.SUPER:
          verticalOffset = tree.style.fontSize!.size! / -2.5;
          break;
        default:
          break;
      }
      //Requires special layout features not available in the TextStyle API.
      return WidgetSpan(
        child: Transform.translate(
          offset: Offset(0, verticalOffset),
          child: StyledText(
            textSpan: TextSpan(
              style: newContext.style.generateTextStyle(),
              children: tree.children
                      .map((tree) => parseTree(newContext, tree))
                      .toList(),
            ),
            style: newContext.style,
            renderContext: context,
          ),
        ),
      );
    } else {
      ///[tree] is an inline element.
      return TextSpan(
        style: newContext.style.generateTextStyle(),
        children:
            tree.children.map((tree) => parseTree(newContext, tree)).toList(),
      );
    }
  }

  static OnTap _handleAnchorTap(Key key, OnTap onLinkTap) =>
          (String url, RenderContext context, Map<String, String> attributes, dom.Element element) {
        if (url.startsWith("#")) {
          final anchorContext = AnchorKey.forId(key, url.substring(1))?.currentContext;
          if (anchorContext != null) {
            Scrollable.ensureVisible(anchorContext);
          }
          return;
        }
        onLinkTap?.call(url, context, attributes, element);
      };

  /// [processWhitespace] removes unnecessary whitespace from the StyledElement tree.
  ///
  /// The criteria for determining which whitespace is replaceable is outlined
  /// at https://www.w3.org/TR/css-text-3/
  /// and summarized at https://medium.com/@patrickbrosset/when-does-white-space-matter-in-html-b90e8a7cdd33
  static StyledElement _processInternalWhitespace(StyledElement tree) {
    if ((tree.style.whiteSpace ?? WhiteSpace.NORMAL) == WhiteSpace.PRE) {
      // Preserve this whitespace
    } else if (tree is TextContentElement) {
      tree.text = _removeUnnecessaryWhitespace(tree.text!);
    } else {
      tree.children.forEach(_processInternalWhitespace);
    }
    return tree;
  }

  /// [_processInlineWhitespace] is responsible for removing redundant whitespace
  /// between and among inline elements. It does so by creating a boolean [Context]
  /// and passing it to the [_processInlineWhitespaceRecursive] function.
  static StyledElement _processInlineWhitespace(StyledElement tree) {
    final whitespaceParsingContext = Context(false);
    tree = _processInlineWhitespaceRecursive(tree, whitespaceParsingContext);
    return tree;
  }

  /// [_processInlineWhitespaceRecursive] analyzes the whitespace between and among different
  /// inline elements, and replaces any instance of two or more spaces with a single space, according
  /// to the w3's HTML whitespace processing specification linked to above.
  static StyledElement _processInlineWhitespaceRecursive(
    StyledElement tree,
    Context<bool> wpc,
  ) {
    if (tree.style.display == Display.BLOCK) {
      wpc.data = false;
    }

    if (tree is ImageContentElement || tree is SvgContentElement) {
      wpc.data = false;
    }

    if (tree is TextContentElement) {
      if (wpc.data && tree.text!.startsWith(' ')) {
        tree.text = tree.text!.replaceFirst(' ', '');
      }

      if (tree.text!.endsWith(' ') || tree.text!.endsWith('\n')) {
        wpc.data = true;
      } else {
        wpc.data = false;
      }
    }

    tree.children.forEach((e) => _processInlineWhitespaceRecursive(e, wpc));

    return tree;
  }

  /// [removeUnnecessaryWhitespace] removes "unnecessary" white space from the given String.
  ///
  /// The steps for removing this whitespace are as follows:
  /// (1) Remove any whitespace immediately preceding or following a newline.
  /// (2) Replace all newlines with a space
  /// (3) Replace all tabs with a space
  /// (4) Replace any instances of two or more spaces with a single space.
  static String _removeUnnecessaryWhitespace(String text) {
    return text
        .replaceAll(RegExp("\ *(?=\n)"), "\n")
        .replaceAll(RegExp("(?:\n)\ *"), "\n")
        .replaceAll("\n", " ")
        .replaceAll("\t", " ")
        .replaceAll(RegExp(" {2,}"), " ");
  }

  /// [processListCharacters] adds list characters to the front of all list items.
  ///
  /// The function uses the [_processListCharactersRecursive] function to do most of its work.
  static StyledElement _processListCharacters(StyledElement tree) {
    final olStack = ListQueue<Context<int>>();
    tree = _processListCharactersRecursive(tree, olStack);
    return tree;
  }

  /// [_processListCharactersRecursive] uses a Stack of integers to properly number and
  /// bullet all list items according to the [ListStyleType] they have been given.
  static StyledElement _processListCharactersRecursive(
      StyledElement tree, ListQueue<Context<int>> olStack) {
    if (tree.name == 'ol') {
      olStack.add(Context((tree.attributes['start'] != null ? int.tryParse(tree.attributes['start'] ?? "") ?? 1 : 1) - 1));
    } else if (tree.style.display == Display.LIST_ITEM && tree.style.listStyleType != null) {
      switch (tree.style.listStyleType!) {
        case ListStyleType.DISC:
          tree.style.markerContent = '•';
          break;
        case ListStyleType.DECIMAL:
          olStack.last.data += 1;
          tree.style.markerContent = '${olStack.last.data}.';
          break;
      }
    }

    tree.children.forEach((e) => _processListCharactersRecursive(e, olStack));

    if (tree.name == 'ol') {
      olStack.removeLast();
    }

    return tree;
  }

  /// [_processBeforesAndAfters] adds text content to the beginning and end of
  /// the list of the trees children according to the `before` and `after` Style
  /// properties.
  static StyledElement _processBeforesAndAfters(StyledElement tree) {
    if (tree.style.before != null) {
      tree.children.insert(
          0, TextContentElement(text: tree.style.before, style: tree.style));
    }
    if (tree.style.after != null) {
      tree.children
          .add(TextContentElement(text: tree.style.after, style: tree.style));
    } else {
      tree.children.forEach(_processBeforesAndAfters);
    }
    return tree;
  }

  /// [collapseMargins] follows the specifications at https://www.w3.org/TR/CSS21/box.html#collapsing-margins
  /// for collapsing margins of block-level boxes. This prevents the doubling of margins between
  /// boxes, and makes for a more correct rendering of the html content.
  ///
  /// Paraphrased from the CSS specification:
  /// Margins are collapsed if both belong to vertically-adjacent box edges, i.e form one of the following pairs:
  /// (1) Top margin of a box and top margin of its first in-flow child
  /// (2) Bottom margin of a box and top margin of its next in-flow following sibling
  /// (3) Bottom margin of a last in-flow child and bottom margin of its parent (if the parent's height is not explicit)
  /// (4) Top and Bottom margins of a box with a height of zero or no in-flow children.
  static StyledElement _collapseMargins(StyledElement tree) {
    //Short circuit if we've reached a leaf of the tree
    if (tree.children.isEmpty) {
      // Handle case (4) from above.
      if ((tree.style.height ?? 0) == 0) {
        tree.style.margin = EdgeInsets.zero;
      }
      return tree;
    }

    //Collapsing should be depth-first.
    tree.children.forEach(_collapseMargins);

    //The root boxes do not collapse.
    if (tree.name == '[Tree Root]' || tree.name == 'html') {
      return tree;
    }

    // Handle case (1) from above.
    // Top margins cannot collapse if the element has padding
    if ((tree.style.padding?.top ?? 0) == 0) {
      final parentTop = tree.style.margin?.top ?? 0;
      final firstChildTop = tree.children.first.style.margin?.top ?? 0;
      final newOuterMarginTop = max(parentTop, firstChildTop);

      // Set the parent's margin
      if (tree.style.margin == null) {
        tree.style.margin = EdgeInsets.only(top: newOuterMarginTop);
      } else {
        tree.style.margin = tree.style.margin!.copyWith(top: newOuterMarginTop);
      }

      // And remove the child's margin
      if (tree.children.first.style.margin == null) {
        tree.children.first.style.margin = EdgeInsets.zero;
      } else {
        tree.children.first.style.margin =
            tree.children.first.style.margin!.copyWith(top: 0);
      }
    }

    // Handle case (3) from above.
    // Bottom margins cannot collapse if the element has padding
    if ((tree.style.padding?.bottom ?? 0) == 0) {
      final parentBottom = tree.style.margin?.bottom ?? 0;
      final lastChildBottom = tree.children.last.style.margin?.bottom ?? 0;
      final newOuterMarginBottom = max(parentBottom, lastChildBottom);

      // Set the parent's margin
      if (tree.style.margin == null) {
        tree.style.margin = EdgeInsets.only(bottom: newOuterMarginBottom);
      } else {
        tree.style.margin =
            tree.style.margin!.copyWith(bottom: newOuterMarginBottom);
      }

      // And remove the child's margin
      if (tree.children.last.style.margin == null) {
        tree.children.last.style.margin = EdgeInsets.zero;
      } else {
        tree.children.last.style.margin =
            tree.children.last.style.margin!.copyWith(bottom: 0);
      }
    }

    // Handle case (2) from above.
    if (tree.children.length > 1) {
      for (int i = 1; i < tree.children.length; i++) {
        final previousSiblingBottom =
            tree.children[i - 1].style.margin?.bottom ?? 0;
        final thisTop = tree.children[i].style.margin?.top ?? 0;
        final newInternalMargin = max(previousSiblingBottom, thisTop) / 2;

        if (tree.children[i - 1].style.margin == null) {
          tree.children[i - 1].style.margin =
              EdgeInsets.only(bottom: newInternalMargin);
        } else {
          tree.children[i - 1].style.margin = tree.children[i - 1].style.margin!
              .copyWith(bottom: newInternalMargin);
        }

        if (tree.children[i].style.margin == null) {
          tree.children[i].style.margin =
              EdgeInsets.only(top: newInternalMargin);
        } else {
          tree.children[i].style.margin =
              tree.children[i].style.margin!.copyWith(top: newInternalMargin);
        }
      }
    }

    return tree;
  }

  /// [removeEmptyElements] recursively removes empty elements.
  ///
  /// An empty element is any [EmptyContentElement], any empty [TextContentElement],
  /// or any block-level [TextContentElement] that contains only whitespace and doesn't follow
  /// a block element or a line break.
  static StyledElement _removeEmptyElements(StyledElement tree) {
    List<StyledElement> toRemove = <StyledElement>[];
    bool lastChildBlock = true;
    tree.children.forEach((child) {
      if (child is EmptyContentElement || child is EmptyLayoutElement) {
        toRemove.add(child);
      } else if (child is TextContentElement && (child.text!.isEmpty)) {
        toRemove.add(child);
      } else if (child is TextContentElement &&
          child.style.whiteSpace != WhiteSpace.PRE &&
          tree.style.display == Display.BLOCK &&
          child.text!.trim().isEmpty &&
          lastChildBlock) {
        toRemove.add(child);
      } else if (child.style.display == Display.NONE) {
        toRemove.add(child);
      } else {
        _removeEmptyElements(child);
      }

      // This is used above to check if the previous element is a block element or a line break.
      lastChildBlock = (child.style.display == Display.BLOCK ||
          child.style.display == Display.LIST_ITEM ||
          (child is TextContentElement && child.text == '\n'));
    });
    tree.children.removeWhere((element) => toRemove.contains(element));

    return tree;
  }

  /// [_processFontSize] changes percent-based font sizes (negative numbers in this implementation)
  /// to pixel-based font sizes.
  static StyledElement _processFontSize(StyledElement tree) {
    double? parentFontSize = tree.style.fontSize?.size ?? FontSize.medium.size;

    tree.children.forEach((child) {
      if ((child.style.fontSize?.size ?? parentFontSize)! < 0) {
        child.style.fontSize =
            FontSize(parentFontSize! * -child.style.fontSize!.size!);
      }

      _processFontSize(child);
    });
    return tree;
  }
}

/// The [RenderContext] is available when parsing the tree. It contains information
/// about the [BuildContext] of the `Html` widget, contains the configuration available
/// in the [HtmlParser], and contains information about the [Style] of the current
/// tree root.
class RenderContext {
  final BuildContext buildContext;
  final HtmlParser parser;
  final Style style;

  RenderContext({
    required this.buildContext,
    required this.parser,
    required this.style,
  });
}

/// A [ContainerSpan] is a widget with an [InlineSpan] child or children.
///
/// A [ContainerSpan] can have a border, background color, height, width, padding, and margin
/// and can represent either an INLINE or BLOCK-level element.
class ContainerSpan extends StatelessWidget {
<<<<<<< HEAD
  final AnchorKey key;
  final Widget child;
  final List<InlineSpan> children;
=======
  final Widget? child;
  final List<InlineSpan>? children;
>>>>>>> e421c476
  final Style style;
  final RenderContext newContext;
  final bool shrinkWrap;

  ContainerSpan({
    this.key,
    this.child,
    this.children,
    required this.style,
    required this.newContext,
    this.shrinkWrap = false,
  }): super(key: key);

  @override
  Widget build(BuildContext _) {
    return Container(
      decoration: BoxDecoration(
        border: style.border,
        color: style.backgroundColor,
      ),
      height: style.height,
      width: style.width,
      padding: style.padding,
      margin: style.margin,
      alignment: shrinkWrap ? null : style.alignment,
      child: child ??
          StyledText(
            textSpan: TextSpan(
              style: newContext.style.generateTextStyle(),
              children: children,
            ),
            style: newContext.style,
            renderContext: newContext,
          ),
    );
  }
}

class StyledText extends StatelessWidget {
  final InlineSpan textSpan;
  final Style style;
  final double textScaleFactor;
  final RenderContext renderContext;

  const StyledText({
    required this.textSpan,
    required this.style,
    this.textScaleFactor = 1.0,
    required this.renderContext,
  });

  @override
  Widget build(BuildContext context) {
    return SizedBox(
      width: calculateWidth(style.display, renderContext),
      child: Text.rich(
        textSpan,
        style: style.generateTextStyle(),
        textAlign: style.textAlign,
        textDirection: style.direction,
        textScaleFactor: textScaleFactor,
      ),
    );
  }

  double? calculateWidth(Display? display, RenderContext context) {
    if ((display == Display.BLOCK || display == Display.LIST_ITEM) && !renderContext.parser.shrinkWrap) {
      return double.infinity;
    }
    if (renderContext.parser.shrinkWrap) {
      return MediaQuery.of(context.buildContext).size.width;
    }
    return null;
  }
}<|MERGE_RESOLUTION|>--- conflicted
+++ resolved
@@ -18,17 +18,10 @@
 import 'package:webview_flutter/webview_flutter.dart';
 
 typedef OnTap = void Function(
-<<<<<<< HEAD
-    String url,
-    RenderContext context,
-    Map<String, String> attributes,
-    dom.Element element,
-=======
     String? url,
     RenderContext context,
     Map<String, String> attributes,
     dom.Element? element,
->>>>>>> e421c476
 );
 typedef CustomRender = dynamic Function(
   RenderContext context,
@@ -38,7 +31,7 @@
 );
 
 class HtmlParser extends StatelessWidget {
-  final Key key;
+  final Key? key;
   final String htmlData;
   final OnTap? onLinkTap;
   final OnTap? onImageTap;
@@ -50,24 +43,10 @@
   final Map<ImageSourceMatcher, ImageRender> imageRenders;
   final List<String> blacklistedElements;
   final NavigationDelegate? navigationDelegateForIframe;
-
-  final OnTap _onAnchorTap;
+  final OnTap? _onAnchorTap;
 
   HtmlParser({
-<<<<<<< HEAD
-    @required this.key,
-    @required this.htmlData,
-    this.onLinkTap,
-    this.onImageTap,
-    this.onImageError,
-    this.shrinkWrap,
-    this.style,
-    this.customRender,
-    this.imageRenders,
-    this.blacklistedElements,
-    this.navigationDelegateForIframe,
-  }): this._onAnchorTap = _handleAnchorTap(key, onLinkTap), super(key: key);
-=======
+    required this.key,
     required this.htmlData,
     required this.onLinkTap,
     required this.onImageTap,
@@ -78,8 +57,7 @@
     required this.imageRenders,
     required this.blacklistedElements,
     required this.navigationDelegateForIframe,
-  });
->>>>>>> e421c476
+  }): this._onAnchorTap = key != null && onLinkTap != null ? _handleAnchorTap(key, onLinkTap): null, super(key: key);
 
   @override
   Widget build(BuildContext context) {
@@ -382,11 +360,8 @@
                     : childStyle.merge(childSpan.style)),
             semanticsLabel: childSpan.semanticsLabel,
             recognizer: TapGestureRecognizer()
-<<<<<<< HEAD
-              ..onTap = () => _onAnchorTap(tree.href, context, tree.attributes, tree.element),
-=======
-              ..onTap = () => onLinkTap?.call(tree.href, context, tree.attributes, tree.element),
->>>>>>> e421c476
+              ..onTap =
+                  _onAnchorTap != null ? () => _onAnchorTap!(tree.href, context, tree.attributes, tree.element) : null,
           );
         } else {
           return WidgetSpan(
@@ -398,11 +373,10 @@
                         MultipleTapGestureRecognizer>(
                   () => MultipleTapGestureRecognizer(),
                   (instance) {
-<<<<<<< HEAD
-                    instance..onTap = () => _onAnchorTap(tree.href, context, tree.attributes, tree.element);
-=======
-                    instance..onTap = () => onLinkTap?.call(tree.href, context, tree.attributes, tree.element);
->>>>>>> e421c476
+                    instance
+                      ..onTap = _onAnchorTap != null
+                          ? () => _onAnchorTap!(tree.href, context, tree.attributes, tree.element)
+                          : null;
                   },
                 ),
               },
@@ -464,15 +438,15 @@
   }
 
   static OnTap _handleAnchorTap(Key key, OnTap onLinkTap) =>
-          (String url, RenderContext context, Map<String, String> attributes, dom.Element element) {
-        if (url.startsWith("#")) {
-          final anchorContext = AnchorKey.forId(key, url.substring(1))?.currentContext;
+          (String? url, RenderContext context, Map<String, String> attributes, dom.Element? element) {
+        if (url?.startsWith("#") == true) {
+          final anchorContext = AnchorKey.forId(key, url!.substring(1))?.currentContext;
           if (anchorContext != null) {
             Scrollable.ensureVisible(anchorContext);
           }
           return;
         }
-        onLinkTap?.call(url, context, attributes, element);
+        onLinkTap.call(url, context, attributes, element);
       };
 
   /// [processWhitespace] removes unnecessary whitespace from the StyledElement tree.
@@ -778,14 +752,9 @@
 /// A [ContainerSpan] can have a border, background color, height, width, padding, and margin
 /// and can represent either an INLINE or BLOCK-level element.
 class ContainerSpan extends StatelessWidget {
-<<<<<<< HEAD
-  final AnchorKey key;
-  final Widget child;
-  final List<InlineSpan> children;
-=======
+  final AnchorKey? key;
   final Widget? child;
   final List<InlineSpan>? children;
->>>>>>> e421c476
   final Style style;
   final RenderContext newContext;
   final bool shrinkWrap;
