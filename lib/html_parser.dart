import 'dart:collection';
import 'dart:math';

import 'package:csslib/parser.dart' as cssparser;
import 'package:csslib/visitor.dart' as css;
import 'package:flutter/material.dart';
import 'package:flutter/rendering.dart';
import 'package:flutter_html/flutter_html.dart';
import 'package:flutter_html/image_render.dart';
import 'package:flutter_html/src/anchor.dart';
import 'package:flutter_html/src/css_parser.dart';
import 'package:flutter_html/src/html_elements.dart';
import 'package:flutter_html/src/layout_element.dart';
import 'package:flutter_html/src/navigation_delegate.dart';
import 'package:flutter_html/src/utils.dart';
import 'package:flutter_html/style.dart';
import 'package:html/dom.dart' as dom;
import 'package:html/parser.dart' as htmlparser;
import 'package:numerus/numerus.dart';

typedef OnTap = void Function(
    String? url,
    RenderContext context,
    Map<String, String> attributes,
    dom.Element? element,
);
typedef OnMathError = Widget Function(
    String parsedTex,
    String exception,
    String exceptionWithType,
);
typedef OnCssParseError = String? Function(
  String css,
  List<cssparser.Message> errors,
);

class HtmlParser extends StatelessWidget {
  final Key? key;
  final dom.Document htmlData;
  final OnTap? onLinkTap;
  final OnTap? onAnchorTap;
  final OnTap? onImageTap;
  final OnCssParseError? onCssParseError;
  final ImageErrorListener? onImageError;
  final OnMathError? onMathError;
  final bool shrinkWrap;
  final bool selectable;

  final Map<String, Style> style;
  final Map<CustomRenderMatcher, CustomRender> customRenders;
  final Map<ImageSourceMatcher, ImageRender> imageRenders;
  final List<String> tagsList;
  final NavigationDelegate? navigationDelegateForIframe;
  final OnTap? internalOnAnchorTap;
  final TextSelectionControls? selectionControls;
  final ScrollPhysics? scrollPhysics;

  final Map<String, Size> cachedImageSizes = {};

  HtmlParser({
    required this.key,
    required this.htmlData,
    required this.onLinkTap,
    required this.onAnchorTap,
    required this.onImageTap,
    required this.onCssParseError,
    required this.onImageError,
    required this.onMathError,
    required this.shrinkWrap,
    required this.selectable,
    required this.style,
    required this.customRenders,
    required this.imageRenders,
    required this.tagsList,
    required this.navigationDelegateForIframe,
    this.selectionControls,
    this.scrollPhysics,
  })  : this.internalOnAnchorTap = onAnchorTap != null
          ? onAnchorTap
          : key != null
              ? _handleAnchorTap(key, onLinkTap)
              : null,
        super(key: key);

  @override
  Widget build(BuildContext context) {
    Map<String, Map<String, List<css.Expression>>> declarations = _getExternalCssDeclarations(htmlData.getElementsByTagName("style"), onCssParseError);
    StyledElement lexedTree = lexDomTree(
      htmlData,
      customRenders.keys.toList(),
      tagsList,
      navigationDelegateForIframe,
      context,
      this,
    );
    StyledElement? externalCssStyledTree;
    if (declarations.isNotEmpty) {
      externalCssStyledTree = _applyExternalCss(declarations, lexedTree);
    }
    StyledElement inlineStyledTree = _applyInlineStyles(externalCssStyledTree ?? lexedTree, onCssParseError);
    StyledElement customStyledTree = _applyCustomStyles(style, inlineStyledTree);
    StyledElement cascadedStyledTree = _cascadeStyles(style, customStyledTree);
    StyledElement cleanedTree = cleanTree(cascadedStyledTree);
    InlineSpan parsedTree = parseTree(
      RenderContext(
        buildContext: context,
        parser: this,
        tree: cleanedTree,
        style: cleanedTree.style,
      ),
      cleanedTree,
    );

    // This is the final scaling that assumes any other StyledText instances are
    // using textScaleFactor = 1.0 (which is the default). This ensures the correct
    // scaling is used, but relies on https://github.com/flutter/flutter/pull/59711
    // to wrap everything when larger accessibility fonts are used.
    if (selectable) {
      return StyledText.selectable(
        textSpan: parsedTree as TextSpan,
        style: cleanedTree.style,
        textScaleFactor: MediaQuery.of(context).textScaleFactor,
        renderContext: RenderContext(
          buildContext: context,
          parser: this,
          tree: cleanedTree,
          style: cleanedTree.style,
        ),
        selectionControls: selectionControls,
        scrollPhysics: scrollPhysics,
      );
    }
    return StyledText(
      textSpan: parsedTree,
      style: cleanedTree.style,
      textScaleFactor: MediaQuery.of(context).textScaleFactor,
      renderContext: RenderContext(
        buildContext: context,
        parser: this,
        tree: cleanedTree,
        style: cleanedTree.style,
      ),
    );
  }

  /// [parseHTML] converts a string of HTML to a DOM document using the dart `html` library.
  static dom.Document parseHTML(String data) {
    return htmlparser.parse(data);
  }

  /// [parseCss] converts a string of CSS to a CSS stylesheet using the dart `csslib` library.
  static css.StyleSheet parseCss(String data) {
    return cssparser.parse(data);
  }

  /// [lexDomTree] converts a DOM document to a simplified tree of [StyledElement]s.
  static StyledElement lexDomTree(
    dom.Document html,
    List<CustomRenderMatcher> customRenderMatchers,
    List<String> tagsList,
    NavigationDelegate? navigationDelegateForIframe,
    BuildContext context,
    HtmlParser parser,
  ) {
    StyledElement tree = StyledElement(
      name: "[Tree Root]",
      children: <StyledElement>[],
      node: html.documentElement,
      style: Style.fromTextStyle(Theme.of(context).textTheme.bodyText2!),
    );

    html.nodes.forEach((node) {
      tree.children.add(_recursiveLexer(
        node,
        customRenderMatchers,
        tagsList,
        navigationDelegateForIframe,
        context,
        parser,
      ));
    });

    return tree;
  }

  /// [_recursiveLexer] is the recursive worker function for [lexDomTree].
  ///
  /// It runs the parse functions of every type of
  /// element and returns a [StyledElement] tree representing the element.
  static StyledElement _recursiveLexer(
    dom.Node node,
    List<CustomRenderMatcher> customRenderMatchers,
    List<String> tagsList,
    NavigationDelegate? navigationDelegateForIframe,
    BuildContext context,
    HtmlParser parser,
  ) {
    List<StyledElement> children = <StyledElement>[];

    node.nodes.forEach((childNode) {
      children.add(_recursiveLexer(
        childNode,
        customRenderMatchers,
        tagsList,
        navigationDelegateForIframe,
        context,
        parser,
      ));
    });

    //TODO(Sub6Resources): There's probably a more efficient way to look this up.
    if (node is dom.Element) {
      if (!tagsList.contains(node.localName)) {
        return EmptyContentElement();
      }
      if (STYLED_ELEMENTS.contains(node.localName)) {
        return parseStyledElement(node, children);
      } else if (INTERACTABLE_ELEMENTS.contains(node.localName)) {
        return parseInteractableElement(node, children);
      } else if (REPLACED_ELEMENTS.contains(node.localName)) {
        return parseReplacedElement(node, children, navigationDelegateForIframe);
      } else if (LAYOUT_ELEMENTS.contains(node.localName)) {
        return parseLayoutElement(node, children);
      } else if (TABLE_CELL_ELEMENTS.contains(node.localName)) {
        return parseTableCellElement(node, children);
      } else if (TABLE_DEFINITION_ELEMENTS.contains(node.localName)) {
        return parseTableDefinitionElement(node, children);
      } else {
        final StyledElement tree = parseStyledElement(node, children);
        for (final entry in customRenderMatchers) {
          if (entry.call(
              RenderContext(
                buildContext: context,
                parser: parser,
                tree: tree,
                style: Style.fromTextStyle(Theme.of(context).textTheme.bodyText2!),
              ),
            )) {
            return tree;
          }
        }
        return EmptyContentElement();
      }
    } else if (node is dom.Text) {
      return TextContentElement(text: node.text, style: Style(), element: node.parent, node: node);
    } else {
      return EmptyContentElement();
    }
  }

  static Map<String, Map<String, List<css.Expression>>> _getExternalCssDeclarations(List<dom.Element> styles, OnCssParseError? errorHandler) {
    String fullCss = "";
    for (final e in styles) {
      fullCss = fullCss + e.innerHtml;
    }
    if (fullCss.isNotEmpty) {
      final declarations = parseExternalCss(fullCss, errorHandler);
      return declarations;
    } else {
      return {};
    }
  }

  static StyledElement _applyExternalCss(Map<String, Map<String, List<css.Expression>>> declarations, StyledElement tree) {
    declarations.forEach((key, style) {
      try {
        if (tree.matchesSelector(key)) {
          tree.style = tree.style.merge(declarationsToStyle(style));
        }
      } catch (_) {}
    });

    tree.children.forEach((e) => _applyExternalCss(declarations, e));

    return tree;
  }

  static StyledElement _applyInlineStyles(StyledElement tree, OnCssParseError? errorHandler) {
    if (tree.attributes.containsKey("style")) {
      final newStyle = inlineCssToStyle(tree.attributes['style'], errorHandler);
      if (newStyle != null) {
        tree.style = tree.style.merge(newStyle);
      }
    }

    tree.children.forEach((e) => _applyInlineStyles(e, errorHandler));
    return tree;
  }

  /// [applyCustomStyles] applies the [Style] objects passed into the [Html]
  /// widget onto the [StyledElement] tree, no cascading of styles is done at this point.
  static StyledElement _applyCustomStyles(Map<String, Style> style, StyledElement tree) {
    style.forEach((key, style) {
      try {
        if (tree.matchesSelector(key)) {
          tree.style = tree.style.merge(style);
        }
      } catch (_) {}
    });
    tree.children.forEach((e) => _applyCustomStyles(style, e));

    return tree;
  }

  /// [_cascadeStyles] cascades all of the inherited styles down the tree, applying them to each
  /// child that doesn't specify a different style.
  static StyledElement _cascadeStyles(Map<String, Style> style, StyledElement tree) {
    tree.children.forEach((child) {
      child.style = tree.style.copyOnlyInherited(child.style);
      _cascadeStyles(style, child);
    });

    return tree;
  }

  /// [cleanTree] optimizes the [StyledElement] tree so all [BlockElement]s are
  /// on the first level, redundant levels are collapsed, empty elements are
  /// removed, and specialty elements are processed.
  static StyledElement cleanTree(StyledElement tree) {
    tree = _processInternalWhitespace(tree);
    tree = _processInlineWhitespace(tree);
    tree = _removeEmptyElements(tree);
    tree = _processListCharacters(tree);
    tree = _processBeforesAndAfters(tree);
    tree = _collapseMargins(tree);
    tree = _processFontSize(tree);
    return tree;
  }

  /// [parseTree] converts a tree of [StyledElement]s to an [InlineSpan] tree.
  ///
  /// [parseTree] is responsible for handling the [customRenders] parameter and
  /// deciding what different `Style.display` options look like as Widgets.
  InlineSpan parseTree(RenderContext context, StyledElement tree) {
    // Merge this element's style into the context so that children
    // inherit the correct style
    RenderContext newContext = RenderContext(
      buildContext: context.buildContext,
      parser: this,
      tree: tree,
      style: context.style.copyOnlyInherited(tree.style),
      key: AnchorKey.of(key, tree),
    );

    for (final entry in customRenders.keys) {
      if (entry.call(newContext)) {
        final buildChildren = () => tree.children.map((tree) => parseTree(newContext, tree)).toList();
        if (newContext.parser.selectable && customRenders[entry] is SelectableCustomRender) {
          final selectableBuildChildren = () => tree.children.map((tree) => parseTree(newContext, tree) as TextSpan).toList();
          return (customRenders[entry] as SelectableCustomRender).textSpan.call(newContext, selectableBuildChildren);
        }
        if (newContext.parser.selectable) {
          return customRenders[entry]!.inlineSpan!.call(newContext, buildChildren) as TextSpan;
        }
        if (customRenders[entry]?.inlineSpan != null) {
          return customRenders[entry]!.inlineSpan!.call(newContext, buildChildren);
        }
        return WidgetSpan(
          child: ContainerSpan(
            newContext: newContext,
            style: tree.style,
            shrinkWrap: newContext.parser.shrinkWrap,
            child: customRenders[entry]!.widget!.call(newContext, buildChildren),
          ),
        );
      }
<<<<<<< HEAD
    } else if (tree is InteractableElement) {
      InlineSpan addTaps(InlineSpan childSpan, TextStyle childStyle) {
        if (childSpan is TextSpan) {
          return TextSpan(
            mouseCursor: SystemMouseCursors.click,
            text: childSpan.text,
            children: childSpan.children
                ?.map((e) => addTaps(e, childStyle.merge(childSpan.style)))
                .toList(),
            style: newContext.style.generateTextStyle().merge(
                childSpan.style == null
                    ? childStyle
                    : childStyle.merge(childSpan.style)),
            semanticsLabel: childSpan.semanticsLabel,
            recognizer: TapGestureRecognizer()
              ..onTap =
                  _onAnchorTap != null ? () => _onAnchorTap!(tree.href, context, tree.attributes, tree.element) : null,
          );
        } else {
          return WidgetSpan(
            child: MouseRegion(
              key: AnchorKey.of(key, tree),
              cursor: SystemMouseCursors.click,
              child: MultipleTapGestureDetector(
                onTap: _onAnchorTap != null
                ? () => _onAnchorTap!(tree.href, context, tree.attributes, tree.element)
                    : null,
                child: GestureDetector(
                  key: AnchorKey.of(key, tree),
                  onTap: _onAnchorTap != null
                  ? () => _onAnchorTap!(tree.href, context, tree.attributes, tree.element)
                      : null,
                  child: (childSpan as WidgetSpan).child,
                ),
              ),
            ),
          );
        }
      }

      return TextSpan(
        mouseCursor: SystemMouseCursors.click,
        children: tree.children
                .map((tree) => parseTree(newContext, tree))
                .map((childSpan) {
          return addTaps(childSpan,
            newContext.style.generateTextStyle().merge(childSpan.style));
          }).toList(),
      );
    } else if (tree is LayoutElement) {
      return WidgetSpan(
        child: tree.toWidget(context)!,
      );
    } else if (tree.style.verticalAlign != null &&
        tree.style.verticalAlign != VerticalAlign.BASELINE) {
      late double verticalOffset;
      switch (tree.style.verticalAlign) {
        case VerticalAlign.SUB:
          verticalOffset = tree.style.fontSize!.size! / 2.5;
          break;
        case VerticalAlign.SUPER:
          verticalOffset = tree.style.fontSize!.size! / -2.5;
          break;
        default:
          break;
      }
      //Requires special layout features not available in the TextStyle API.
      return WidgetSpan(
        child: Transform.translate(
          key: AnchorKey.of(key, tree),
          offset: Offset(0, verticalOffset),
          child: StyledText(
            textSpan: TextSpan(
              style: newContext.style.generateTextStyle(),
              children: tree.children.map((tree) => parseTree(newContext, tree)).toList(),
            ),
            style: newContext.style,
            renderContext: newContext,
          ),
        ),
      );
    } else {
      ///[tree] is an inline element.
      return TextSpan(
        style: newContext.style.generateTextStyle(),
        children: tree.children
            .expand((tree) => [
                  parseTree(newContext, tree),
                  if (tree.style.display == Display.BLOCK &&
                      tree.element?.parent?.localName != "th" &&
                      tree.element?.parent?.localName != "td" &&
                      tree.element?.localName != "html" &&
                      tree.element?.localName != "body")
                    TextSpan(text: "\n"),
                ])
            .toList(),
      );
=======
>>>>>>> 602cc922
    }
    return WidgetSpan(child: Container(height: 0, width: 0));
  }

  static OnTap _handleAnchorTap(Key key, OnTap? onLinkTap) =>
          (String? url, RenderContext context, Map<String, String> attributes, dom.Element? element) {
        if (url?.startsWith("#") == true) {
          final anchorContext = AnchorKey.forId(key, url!.substring(1))?.currentContext;
          if (anchorContext != null) {
            Scrollable.ensureVisible(anchorContext);
          }
          return;
        }
        onLinkTap?.call(url, context, attributes, element);
      };

  /// [processWhitespace] removes unnecessary whitespace from the StyledElement tree.
  ///
  /// The criteria for determining which whitespace is replaceable is outlined
  /// at https://www.w3.org/TR/css-text-3/
  /// and summarized at https://medium.com/@patrickbrosset/when-does-white-space-matter-in-html-b90e8a7cdd33
  static StyledElement _processInternalWhitespace(StyledElement tree) {
    if ((tree.style.whiteSpace ?? WhiteSpace.NORMAL) == WhiteSpace.PRE) {
      // Preserve this whitespace
    } else if (tree is TextContentElement) {
      tree.text = _removeUnnecessaryWhitespace(tree.text!);
    } else {
      tree.children.forEach(_processInternalWhitespace);
    }
    return tree;
  }

  /// [_processInlineWhitespace] is responsible for removing redundant whitespace
  /// between and among inline elements. It does so by creating a boolean [Context]
  /// and passing it to the [_processInlineWhitespaceRecursive] function.
  static StyledElement _processInlineWhitespace(StyledElement tree) {
    tree = _processInlineWhitespaceRecursive(tree, Context(false));
    return tree;
  }

  /// [_processInlineWhitespaceRecursive] analyzes the whitespace between and among different
  /// inline elements, and replaces any instance of two or more spaces with a single space, according
  /// to the w3's HTML whitespace processing specification linked to above.
  static StyledElement _processInlineWhitespaceRecursive(
    StyledElement tree,
    Context<bool> keepLeadingSpace,
  ) {
    if (tree is TextContentElement) {
      /// initialize indices to negative numbers to make conditionals a little easier
      int textIndex = -1;
      int elementIndex = -1;
      /// initialize parent after to a whitespace to account for elements that are
      /// the last child in the list of elements
      String parentAfterText = " ";
      /// find the index of the text in the current tree
      if ((tree.element?.nodes.length ?? 0) >= 1) {
        textIndex = tree.element?.nodes.indexWhere((element) => element == tree.node) ?? -1;
      }
      /// get the parent nodes
      dom.NodeList? parentNodes = tree.element?.parent?.nodes;
      /// find the index of the tree itself in the parent nodes
      if ((parentNodes?.length ?? 0) >= 1) {
        elementIndex = parentNodes?.indexWhere((element) => element == tree.element) ?? -1;
      }
      /// if the tree is any node except the last node in the node list and the
      /// next node in the node list is a text node, then get its text. Otherwise
      /// the next node will be a [dom.Element], so keep unwrapping that until
      /// we get the underlying text node, and finally get its text.
      if (elementIndex < (parentNodes?.length ?? 1) - 1 && parentNodes?[elementIndex + 1] is dom.Text) {
        parentAfterText = parentNodes?[elementIndex + 1].text ?? " ";
      } else if (elementIndex < (parentNodes?.length ?? 1) - 1) {
        var parentAfter = parentNodes?[elementIndex + 1];
        while (parentAfter is dom.Element) {
          if (parentAfter.nodes.isNotEmpty) {
            parentAfter = parentAfter.nodes.first;
          } else {
            break;
          }
        }
        parentAfterText = parentAfter?.text ?? " ";
      }
      /// If the text is the first element in the current tree node list, it
      /// starts with a whitespace, it isn't a line break, either the
      /// whitespace is unnecessary or it is a block element, and either it is
      /// first element in the parent node list or the previous element
      /// in the parent node list ends with a whitespace, delete it.
      ///
      /// We should also delete the whitespace at any point in the node list
      /// if the previous element is a <br> because that tag makes the element
      /// act like a block element.
      if (textIndex < 1
          && tree.text!.startsWith(' ')
          && tree.element?.localName != "br"
          && (!keepLeadingSpace.data
              || BLOCK_ELEMENTS.contains(tree.element?.localName ?? ""))
          && (elementIndex < 1
              || (elementIndex >= 1
                  && parentNodes?[elementIndex - 1] is dom.Text
                  && parentNodes![elementIndex - 1].text!.endsWith(" ")))
      ) {
        tree.text = tree.text!.replaceFirst(' ', '');
      } else if (textIndex >= 1
          && tree.text!.startsWith(' ')
          && tree.element?.nodes[textIndex - 1] is dom.Element
          && (tree.element?.nodes[textIndex - 1] as dom.Element).localName == "br"
      ) {
        tree.text = tree.text!.replaceFirst(' ', '');
      }
      /// If the text is the last element in the current tree node list, it isn't
      /// a line break, and the next text node starts with a whitespace,
      /// update the [Context] to signify to that next text node whether it should
      /// keep its whitespace. This is based on whether the current text ends with a
      /// whitespace.
      if (textIndex == (tree.element?.nodes.length ?? 1) - 1
          && tree.element?.localName != "br"
          && parentAfterText.startsWith(' ')
      ) {
        keepLeadingSpace.data = !tree.text!.endsWith(' ');
      }
    }

    tree.children.forEach((e) => _processInlineWhitespaceRecursive(e, keepLeadingSpace));

    return tree;
  }

  /// [removeUnnecessaryWhitespace] removes "unnecessary" white space from the given String.
  ///
  /// The steps for removing this whitespace are as follows:
  /// (1) Remove any whitespace immediately preceding or following a newline.
  /// (2) Replace all newlines with a space
  /// (3) Replace all tabs with a space
  /// (4) Replace any instances of two or more spaces with a single space.
  static String _removeUnnecessaryWhitespace(String text) {
    return text
        .replaceAll(RegExp("\ *(?=\n)"), "\n")
        .replaceAll(RegExp("(?:\n)\ *"), "\n")
        .replaceAll("\n", " ")
        .replaceAll("\t", " ")
        .replaceAll(RegExp(" {2,}"), " ");
  }

  /// [processListCharacters] adds list characters to the front of all list items.
  ///
  /// The function uses the [_processListCharactersRecursive] function to do most of its work.
  static StyledElement _processListCharacters(StyledElement tree) {
    final olStack = ListQueue<Context>();
    tree = _processListCharactersRecursive(tree, olStack);
    return tree;
  }

  /// [_processListCharactersRecursive] uses a Stack of integers to properly number and
  /// bullet all list items according to the [ListStyleType] they have been given.
  static StyledElement _processListCharactersRecursive(
      StyledElement tree, ListQueue<Context> olStack) {
    if (tree.style.listStylePosition == null) {
      tree.style.listStylePosition = ListStylePosition.OUTSIDE;
    }
    if (tree.name == 'ol' && tree.style.listStyleType != null && tree.style.listStyleType!.type == "marker") {
      switch (tree.style.listStyleType!) {
        case ListStyleType.LOWER_LATIN:
        case ListStyleType.LOWER_ALPHA:
        case ListStyleType.UPPER_LATIN:
        case ListStyleType.UPPER_ALPHA:
          olStack.add(Context<String>('a'));
          if ((tree.attributes['start'] != null ? int.tryParse(tree.attributes['start']!) : null) != null) {
            var start = int.tryParse(tree.attributes['start']!) ?? 1;
            var x = 1;
            while (x < start) {
              olStack.last.data = olStack.last.data.toString().nextLetter();
              x++;
            }
          }
          break;
        default:
          olStack.add(Context<int>((tree.attributes['start'] != null ? int.tryParse(tree.attributes['start'] ?? "") ?? 1 : 1) - 1));
          break;
      }
    } else if (tree.style.display == Display.LIST_ITEM && tree.style.listStyleType != null && tree.style.listStyleType!.type == "widget") {
      tree.style.markerContent = tree.style.listStyleType!.widget!;
    } else if (tree.style.display == Display.LIST_ITEM && tree.style.listStyleType != null && tree.style.listStyleType!.type == "image") {
      tree.style.markerContent = Image.network(tree.style.listStyleType!.text);
    } else if (tree.style.display == Display.LIST_ITEM && tree.style.listStyleType != null) {
      String marker = "";
      switch (tree.style.listStyleType!) {
        case ListStyleType.NONE:
          break;
        case ListStyleType.CIRCLE:
          marker = '○';
          break;
        case ListStyleType.SQUARE:
          marker = '■';
          break;
        case ListStyleType.DISC:
          marker = '•';
          break;
        case ListStyleType.DECIMAL:
          if (olStack.isEmpty) {
            olStack.add(Context<int>((tree.attributes['start'] != null ? int.tryParse(tree.attributes['start'] ?? "") ?? 1 : 1) - 1));
          }
          olStack.last.data += 1;
          marker = '${olStack.last.data}.';
          break;
        case ListStyleType.LOWER_LATIN:
        case ListStyleType.LOWER_ALPHA:
          if (olStack.isEmpty) {
            olStack.add(Context<String>('a'));
            if ((tree.attributes['start'] != null ? int.tryParse(tree.attributes['start']!) : null) != null) {
              var start = int.tryParse(tree.attributes['start']!) ?? 1;
              var x = 1;
              while (x < start) {
                olStack.last.data = olStack.last.data.toString().nextLetter();
                x++;
              }
            }
          }
          marker = olStack.last.data.toString() + ".";
          olStack.last.data = olStack.last.data.toString().nextLetter();
          break;
        case ListStyleType.UPPER_LATIN:
        case ListStyleType.UPPER_ALPHA:
          if (olStack.isEmpty) {
            olStack.add(Context<String>('a'));
            if ((tree.attributes['start'] != null ? int.tryParse(tree.attributes['start']!) : null) != null) {
              var start = int.tryParse(tree.attributes['start']!) ?? 1;
              var x = 1;
              while (x < start) {
                olStack.last.data = olStack.last.data.toString().nextLetter();
                x++;
              }
            }
          }
          marker = olStack.last.data.toString().toUpperCase() + ".";
          olStack.last.data = olStack.last.data.toString().nextLetter();
          break;
        case ListStyleType.LOWER_ROMAN:
          if (olStack.isEmpty) {
            olStack.add(Context<int>((tree.attributes['start'] != null ? int.tryParse(tree.attributes['start'] ?? "") ?? 1 : 1) - 1));
          }
          olStack.last.data += 1;
          if (olStack.last.data <= 0) {
            marker = '${olStack.last.data}.';
          } else {
            marker = (olStack.last.data as int).toRomanNumeralString()!.toLowerCase() + ".";
          }
          break;
        case ListStyleType.UPPER_ROMAN:
          if (olStack.isEmpty) {
            olStack.add(Context<int>((tree.attributes['start'] != null ? int.tryParse(tree.attributes['start'] ?? "") ?? 1 : 1) - 1));
          }
          olStack.last.data += 1;
          if (olStack.last.data <= 0) {
            marker = '${olStack.last.data}.';
          } else {
            marker = (olStack.last.data as int).toRomanNumeralString()! + ".";
          }
          break;
      }
      tree.style.markerContent = Text(
          marker,
          textAlign: TextAlign.right,
      );
    }

    tree.children.forEach((e) => _processListCharactersRecursive(e, olStack));

    if (tree.name == 'ol') {
      olStack.removeLast();
    }

    return tree;
  }

  /// [_processBeforesAndAfters] adds text content to the beginning and end of
  /// the list of the trees children according to the `before` and `after` Style
  /// properties.
  static StyledElement _processBeforesAndAfters(StyledElement tree) {
    if (tree.style.before != null) {
      tree.children.insert(
          0, TextContentElement(text: tree.style.before, style: tree.style.copyWith(beforeAfterNull: true, display: Display.INLINE)));
    }
    if (tree.style.after != null) {
      tree.children
          .add(TextContentElement(text: tree.style.after, style: tree.style.copyWith(beforeAfterNull: true, display: Display.INLINE)));
    }

    tree.children.forEach(_processBeforesAndAfters);

    return tree;
  }

  /// [collapseMargins] follows the specifications at https://www.w3.org/TR/CSS21/box.html#collapsing-margins
  /// for collapsing margins of block-level boxes. This prevents the doubling of margins between
  /// boxes, and makes for a more correct rendering of the html content.
  ///
  /// Paraphrased from the CSS specification:
  /// Margins are collapsed if both belong to vertically-adjacent box edges, i.e form one of the following pairs:
  /// (1) Top margin of a box and top margin of its first in-flow child
  /// (2) Bottom margin of a box and top margin of its next in-flow following sibling
  /// (3) Bottom margin of a last in-flow child and bottom margin of its parent (if the parent's height is not explicit)
  /// (4) Top and Bottom margins of a box with a height of zero or no in-flow children.
  static StyledElement _collapseMargins(StyledElement tree) {
    //Short circuit if we've reached a leaf of the tree
    if (tree.children.isEmpty) {
      // Handle case (4) from above.
      if ((tree.style.height ?? 0) == 0) {
        tree.style.margin = EdgeInsets.zero;
      }
      return tree;
    }

    //Collapsing should be depth-first.
    tree.children.forEach(_collapseMargins);

    //The root boxes do not collapse.
    if (tree.name == '[Tree Root]' || tree.name == 'html') {
      return tree;
    }

    // Handle case (1) from above.
    // Top margins cannot collapse if the element has padding
    if ((tree.style.padding?.top ?? 0) == 0) {
      final parentTop = tree.style.margin?.top ?? 0;
      final firstChildTop = tree.children.first.style.margin?.top ?? 0;
      final newOuterMarginTop = max(parentTop, firstChildTop);

      // Set the parent's margin
      if (tree.style.margin == null) {
        tree.style.margin = EdgeInsets.only(top: newOuterMarginTop);
      } else {
        tree.style.margin = tree.style.margin!.copyWith(top: newOuterMarginTop);
      }

      // And remove the child's margin
      if (tree.children.first.style.margin == null) {
        tree.children.first.style.margin = EdgeInsets.zero;
      } else {
        tree.children.first.style.margin =
            tree.children.first.style.margin!.copyWith(top: 0);
      }
    }

    // Handle case (3) from above.
    // Bottom margins cannot collapse if the element has padding
    if ((tree.style.padding?.bottom ?? 0) == 0) {
      final parentBottom = tree.style.margin?.bottom ?? 0;
      final lastChildBottom = tree.children.last.style.margin?.bottom ?? 0;
      final newOuterMarginBottom = max(parentBottom, lastChildBottom);

      // Set the parent's margin
      if (tree.style.margin == null) {
        tree.style.margin = EdgeInsets.only(bottom: newOuterMarginBottom);
      } else {
        tree.style.margin =
            tree.style.margin!.copyWith(bottom: newOuterMarginBottom);
      }

      // And remove the child's margin
      if (tree.children.last.style.margin == null) {
        tree.children.last.style.margin = EdgeInsets.zero;
      } else {
        tree.children.last.style.margin =
            tree.children.last.style.margin!.copyWith(bottom: 0);
      }
    }

    // Handle case (2) from above.
    if (tree.children.length > 1) {
      for (int i = 1; i < tree.children.length; i++) {
        final previousSiblingBottom =
            tree.children[i - 1].style.margin?.bottom ?? 0;
        final thisTop = tree.children[i].style.margin?.top ?? 0;
        final newInternalMargin = max(previousSiblingBottom, thisTop) / 2;

        if (tree.children[i - 1].style.margin == null) {
          tree.children[i - 1].style.margin =
              EdgeInsets.only(bottom: newInternalMargin);
        } else {
          tree.children[i - 1].style.margin = tree.children[i - 1].style.margin!
              .copyWith(bottom: newInternalMargin);
        }

        if (tree.children[i].style.margin == null) {
          tree.children[i].style.margin =
              EdgeInsets.only(top: newInternalMargin);
        } else {
          tree.children[i].style.margin =
              tree.children[i].style.margin!.copyWith(top: newInternalMargin);
        }
      }
    }

    return tree;
  }

  /// [removeEmptyElements] recursively removes empty elements.
  ///
  /// An empty element is any [EmptyContentElement], any empty [TextContentElement],
  /// or any block-level [TextContentElement] that contains only whitespace and doesn't follow
  /// a block element or a line break.
  static StyledElement _removeEmptyElements(StyledElement tree) {
    List<StyledElement> toRemove = <StyledElement>[];
    bool lastChildBlock = true;
    tree.children.forEach((child) {
      if (child is EmptyContentElement || child is EmptyLayoutElement) {
        toRemove.add(child);
      } else if (child is TextContentElement
          && (tree.name == "body" || tree.name == "ul")
          && child.text!.replaceAll(' ', '').isEmpty) {
        toRemove.add(child);
      } else if (child is TextContentElement
          && child.text!.isEmpty
          && child.style.whiteSpace != WhiteSpace.PRE) {
        toRemove.add(child);
      } else if (child is TextContentElement &&
          child.style.whiteSpace != WhiteSpace.PRE &&
          tree.style.display == Display.BLOCK &&
          child.text!.isEmpty &&
          lastChildBlock) {
        toRemove.add(child);
      } else if (child.style.display == Display.NONE) {
        toRemove.add(child);
      } else {
        _removeEmptyElements(child);
      }

      // This is used above to check if the previous element is a block element or a line break.
      lastChildBlock = (child.style.display == Display.BLOCK ||
          child.style.display == Display.LIST_ITEM ||
          (child is TextContentElement && child.text == '\n'));
    });
    tree.children.removeWhere((element) => toRemove.contains(element));

    return tree;
  }

  /// [_processFontSize] changes percent-based font sizes (negative numbers in this implementation)
  /// to pixel-based font sizes.
  static StyledElement _processFontSize(StyledElement tree) {
    double? parentFontSize = tree.style.fontSize?.size ?? FontSize.medium.size;

    tree.children.forEach((child) {
      if ((child.style.fontSize?.size ?? parentFontSize)! < 0) {
        child.style.fontSize =
            FontSize(parentFontSize! * -child.style.fontSize!.size!);
      }

      _processFontSize(child);
    });
    return tree;
  }
}

/// The [RenderContext] is available when parsing the tree. It contains information
/// about the [BuildContext] of the `Html` widget, contains the configuration available
/// in the [HtmlParser], and contains information about the [Style] of the current
/// tree root.
class RenderContext {
  final BuildContext buildContext;
  final HtmlParser parser;
  final StyledElement tree;
  final Style style;
  final AnchorKey? key;

  RenderContext({
    required this.buildContext,
    required this.parser,
    required this.tree,
    required this.style,
    this.key,
  });
}

/// A [ContainerSpan] is a widget with an [InlineSpan] child or children.
///
/// A [ContainerSpan] can have a border, background color, height, width, padding, and margin
/// and can represent either an INLINE or BLOCK-level element.
class ContainerSpan extends StatelessWidget {
  final AnchorKey? key;
  final Widget? child;
  final List<InlineSpan>? children;
  final Style style;
  final RenderContext newContext;
  final bool shrinkWrap;

  ContainerSpan({
    this.key,
    this.child,
    this.children,
    required this.style,
    required this.newContext,
    this.shrinkWrap = false,
  }): super(key: key);

  @override
  Widget build(BuildContext _) {
    return Container(
      decoration: BoxDecoration(
        border: style.border,
        color: style.backgroundColor,
      ),
      height: style.height,
      width: style.width,
      padding: style.padding?.nonNegative,
      margin: style.margin?.nonNegative,
      alignment: shrinkWrap ? null : style.alignment,
      child: child ??
          StyledText(
            textSpan: TextSpan(
              style: newContext.style.generateTextStyle(),
              children: children,
            ),
            style: newContext.style,
            renderContext: newContext,
          ),
    );
  }
}

class StyledText extends StatelessWidget {
  final InlineSpan textSpan;
  final Style style;
  final double textScaleFactor;
  final RenderContext renderContext;
  final AnchorKey? key;
  final bool _selectable;
  final TextSelectionControls? selectionControls;
  final ScrollPhysics? scrollPhysics;

  const StyledText({
    required this.textSpan,
    required this.style,
    this.textScaleFactor = 1.0,
    required this.renderContext,
    this.key,
    this.selectionControls,
    this.scrollPhysics,
  }) : _selectable = false,
        super(key: key);

  const StyledText.selectable({
    required TextSpan textSpan,
    required this.style,
    this.textScaleFactor = 1.0,
    required this.renderContext,
    this.key,
    this.selectionControls,
    this.scrollPhysics,
  }) : textSpan = textSpan,
        _selectable = true,
        super(key: key);

  @override
  Widget build(BuildContext context) {
    if (_selectable) {
      return SelectableText.rich(
        textSpan as TextSpan,
        style: style.generateTextStyle(),
        textAlign: style.textAlign,
        textDirection: style.direction,
        textScaleFactor: textScaleFactor,
        maxLines: style.maxLines,
        selectionControls: selectionControls,
        scrollPhysics: scrollPhysics,
      );
    }
    return SizedBox(
      width: consumeExpandedBlock(style.display, renderContext),
      child: Text.rich(
        textSpan,
        style: style.generateTextStyle(),
        textAlign: style.textAlign,
        textDirection: style.direction,
        textScaleFactor: textScaleFactor,
        maxLines: style.maxLines,
        overflow: style.textOverflow,
      ),
    );
  }

  double? consumeExpandedBlock(Display? display, RenderContext context) {
    if ((display == Display.BLOCK || display == Display.LIST_ITEM) && !renderContext.parser.shrinkWrap) {
      return double.infinity;
    }
    return null;
  }
}

extension IterateLetters on String {
  String nextLetter() {
    String s = this.toLowerCase();
    if (s == "z") {
      return String.fromCharCode(s.codeUnitAt(0) - 25) + String.fromCharCode(s.codeUnitAt(0) - 25); // AA or aa
    } else {
      var lastChar = s.substring(s.length - 1);
      var sub = s.substring(0, s.length - 1);
      if (lastChar == "z") {
        // If a string of length > 1 ends in Z/z,
        // increment the string (excluding the last Z/z) recursively,
        // and append A/a (depending on casing) to it
        return sub.nextLetter() + 'a';
      } else {
        // (take till last char) append with (increment last char)
        return sub + String.fromCharCode(lastChar.codeUnitAt(0) + 1);
      }
    }
  }
}<|MERGE_RESOLUTION|>--- conflicted
+++ resolved
@@ -364,106 +364,6 @@
           ),
         );
       }
-<<<<<<< HEAD
-    } else if (tree is InteractableElement) {
-      InlineSpan addTaps(InlineSpan childSpan, TextStyle childStyle) {
-        if (childSpan is TextSpan) {
-          return TextSpan(
-            mouseCursor: SystemMouseCursors.click,
-            text: childSpan.text,
-            children: childSpan.children
-                ?.map((e) => addTaps(e, childStyle.merge(childSpan.style)))
-                .toList(),
-            style: newContext.style.generateTextStyle().merge(
-                childSpan.style == null
-                    ? childStyle
-                    : childStyle.merge(childSpan.style)),
-            semanticsLabel: childSpan.semanticsLabel,
-            recognizer: TapGestureRecognizer()
-              ..onTap =
-                  _onAnchorTap != null ? () => _onAnchorTap!(tree.href, context, tree.attributes, tree.element) : null,
-          );
-        } else {
-          return WidgetSpan(
-            child: MouseRegion(
-              key: AnchorKey.of(key, tree),
-              cursor: SystemMouseCursors.click,
-              child: MultipleTapGestureDetector(
-                onTap: _onAnchorTap != null
-                ? () => _onAnchorTap!(tree.href, context, tree.attributes, tree.element)
-                    : null,
-                child: GestureDetector(
-                  key: AnchorKey.of(key, tree),
-                  onTap: _onAnchorTap != null
-                  ? () => _onAnchorTap!(tree.href, context, tree.attributes, tree.element)
-                      : null,
-                  child: (childSpan as WidgetSpan).child,
-                ),
-              ),
-            ),
-          );
-        }
-      }
-
-      return TextSpan(
-        mouseCursor: SystemMouseCursors.click,
-        children: tree.children
-                .map((tree) => parseTree(newContext, tree))
-                .map((childSpan) {
-          return addTaps(childSpan,
-            newContext.style.generateTextStyle().merge(childSpan.style));
-          }).toList(),
-      );
-    } else if (tree is LayoutElement) {
-      return WidgetSpan(
-        child: tree.toWidget(context)!,
-      );
-    } else if (tree.style.verticalAlign != null &&
-        tree.style.verticalAlign != VerticalAlign.BASELINE) {
-      late double verticalOffset;
-      switch (tree.style.verticalAlign) {
-        case VerticalAlign.SUB:
-          verticalOffset = tree.style.fontSize!.size! / 2.5;
-          break;
-        case VerticalAlign.SUPER:
-          verticalOffset = tree.style.fontSize!.size! / -2.5;
-          break;
-        default:
-          break;
-      }
-      //Requires special layout features not available in the TextStyle API.
-      return WidgetSpan(
-        child: Transform.translate(
-          key: AnchorKey.of(key, tree),
-          offset: Offset(0, verticalOffset),
-          child: StyledText(
-            textSpan: TextSpan(
-              style: newContext.style.generateTextStyle(),
-              children: tree.children.map((tree) => parseTree(newContext, tree)).toList(),
-            ),
-            style: newContext.style,
-            renderContext: newContext,
-          ),
-        ),
-      );
-    } else {
-      ///[tree] is an inline element.
-      return TextSpan(
-        style: newContext.style.generateTextStyle(),
-        children: tree.children
-            .expand((tree) => [
-                  parseTree(newContext, tree),
-                  if (tree.style.display == Display.BLOCK &&
-                      tree.element?.parent?.localName != "th" &&
-                      tree.element?.parent?.localName != "td" &&
-                      tree.element?.localName != "html" &&
-                      tree.element?.localName != "body")
-                    TextSpan(text: "\n"),
-                ])
-            .toList(),
-      );
-=======
->>>>>>> 602cc922
     }
     return WidgetSpan(child: Container(height: 0, width: 0));
   }
