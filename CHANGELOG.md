--- conflicted
+++ resolved
@@ -1,7 +1,6 @@
-<<<<<<< HEAD
 ## [1.0.0] - UNRELEASED
 * Adds support for a new parser, which resolves several major issues.
-=======
+
 ## [0.10.1] - May 20, 2019:
 
 * Image properties and onImageTap for the richTextParser, plus some fixes ([#90](https://github.com/Sub6Resources/flutter_html/pull/90))
@@ -19,9 +18,6 @@
 ## [0.9.8] - May 14, 2019:
 
 * Add support for `address` tag in `RichText` parser.
-
-## [0.9.7] - May 13, 2019:
->>>>>>> 982d17d1
 
 ## [0.9.7] - May 13, 2019:
 * Added onImageError callback
